--- conflicted
+++ resolved
@@ -19,9 +19,7 @@
 
 /* HIT_START
  * BUILD: %t %s ../../test_common.cpp
- * RUN: %t --tests 0x1
- * RUN: %t --tests 0x2
- * RUN: %t --tests 0x4
+ * RUN: %t
  * HIT_END
  */
 
@@ -131,11 +129,7 @@
         HIPCHECK(hipMalloc(&Bd, size));
 
         // TODO - set to 128
-<<<<<<< HEAD
-#define OFFSETS_TO_TRY 1 
-=======
 #define OFFSETS_TO_TRY 128 
->>>>>>> fed03710
         assert (N>OFFSETS_TO_TRY);
 
         if (p_tests & 0x2) {
