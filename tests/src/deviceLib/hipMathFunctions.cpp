/*
Copyright (c) 2015-2016 Advanced Micro Devices, Inc. All rights reserved.

Permission is hereby granted, free of charge, to any person obtaining a copy
of this software and associated documentation files (the "Software"), to deal
in the Software without restriction, including without limitation the rights
to use, copy, modify, merge, publish, distribute, sublicense, and/or sell
copies of the Software, and to permit persons to whom the Software is
furnished to do so, subject to the following conditions:

The above copyright notice and this permission notice shall be included in
all copies or substantial portions of the Software.

THE SOFTWARE IS PROVIDED "AS IS", WITHOUT WARRANTY OF ANY KIND, EXPRESS OR
IMPLIED, INCLUDING BUT NOT LIMITED TO THE WARRANTIES OF MERCHANTABILITY,
FITNESS FOR A PARTICULAR PURPOSE AND NONINFRINGEMENT.  IN NO EVENT SHALL THE
AUTHORS OR COPYRIGHT HOLDERS BE LIABLE FOR ANY CLAIM, DAMAGES OR OTHER
LIABILITY, WHETHER IN AN ACTION OF CONTRACT, TORT OR OTHERWISE, ARISING FROM,
OUT OF OR IN CONNECTION WITH THE SOFTWARE OR THE USE OR OTHER DEALINGS IN
THE SOFTWARE.
*/

/* HIT_START
 * BUILD: %t %s ../test_common.cpp HCC_OPTIONS -Xclang -fallow-half-arguments-and-returns EXCLUDE_HIP_PLATFORM nvcc
 * TEST: %t
 * HIT_END
 */

#include "hip/hip_runtime.h"
#include "test_common.h"

#if __HIP_ARCH_GFX803__  || \
    __HIP_ARCH_GFX900__  || \
    __HIP_ARCH_GFX906__  || \
    __HIP_ARCH_GFX908__  || \
    __HIP_ARCH_GFX1010__ || \
    __HIP_ARCH_GFX1012__

__global__ void kernel_abs_int64(long long *input, long long *output) {
    int tx = threadIdx.x;
    output[tx] = abs(input[tx]);
}

__global__ void kernel_lgamma_double(double *input, double *output) {
    int tx = threadIdx.x;
    output[tx] = lgamma(input[tx]);
}

#endif

#define CHECK_LGAMMA_DOUBLE(IN, OUT, EXP)		 \
  {						 \
    if (OUT != EXP)  {				 \
      failed("check_abs_int64 failed on %f (output = %f, expected = %fd)\n", IN, OUT, EXP); \
    }						 \
  }

#define CHECK_ABS_INT64(IN, OUT, EXP)		 \
  {						 \
    if (OUT != EXP)  {				 \
      failed("check_abs_int64 failed on %lld (output = %lld, expected = %lld)\n", IN, OUT, EXP); \
    }						 \
  }

void check_lgamma_double() {

  using datatype_t = double;
  
  const int NUM_INPUTS = 8;
  auto memsize = NUM_INPUTS * sizeof(datatype_t);
  
  // allocate memories
  datatype_t *inputCPU = (datatype_t *) malloc(memsize);
  datatype_t *outputCPU = (datatype_t *) malloc(memsize);
  datatype_t *inputGPU = nullptr; hipMalloc((void**)&inputGPU, memsize);
  datatype_t *outputGPU = nullptr; hipMalloc((void**)&outputGPU, memsize);
  
  // populate input
  for (int i=0; i<NUM_INPUTS; i++) {
    inputCPU[i] = -3.5 + i;
  }
  
  // copy inputs to device
  hipMemcpy(inputGPU, inputCPU, memsize, hipMemcpyHostToDevice);

  // launch kernel
  hipLaunchKernelGGL(kernel_lgamma_double, dim3(1), dim3(NUM_INPUTS), 0, 0, inputGPU, outputGPU);

  // copy outputs from device
  hipMemcpy(outputCPU, outputGPU, memsize, hipMemcpyDeviceToHost);

  // check outputs
  for (int i=0; i<NUM_INPUTS; i++) {
    CHECK_LGAMMA_DOUBLE(inputCPU[i], outputCPU[i], lgamma(inputCPU[i]));
  }
  
  // free memories
  hipFree(inputGPU);
  hipFree(outputGPU);
  free(inputCPU);
  free(outputCPU);
  
  // done
  return;
}


void check_abs_int64() {

  using datatype_t = long long;

  const int NUM_INPUTS = 8;
  auto memsize = NUM_INPUTS * sizeof(datatype_t);
  
  // allocate memories
  datatype_t *inputCPU = (datatype_t *) malloc(memsize);
  datatype_t *outputCPU = (datatype_t *) malloc(memsize);
  datatype_t *inputGPU = nullptr; hipMalloc((void**)&inputGPU, memsize);
  datatype_t *outputGPU = nullptr; hipMalloc((void**)&outputGPU, memsize);
  
  // populate input
  inputCPU[0] = -81985529216486895ll; 
  inputCPU[1] =  81985529216486895ll;
  inputCPU[2] = -1250999896491ll;
  inputCPU[3] =  1250999896491ll;
  inputCPU[4] = -19088743ll;
  inputCPU[5] =  19088743ll;
  inputCPU[6] = -291ll;
  inputCPU[7] =  291ll;
  
  // copy inputs to device
  hipMemcpy(inputGPU, inputCPU, memsize, hipMemcpyHostToDevice);

  // launch kernel
  hipLaunchKernelGGL(kernel_abs_int64, dim3(1), dim3(NUM_INPUTS), 0, 0, inputGPU, outputGPU);

  // copy outputs from device
  hipMemcpy(outputCPU, outputGPU, memsize, hipMemcpyDeviceToHost);

  // check outputs
  CHECK_ABS_INT64(inputCPU[0], outputCPU[0], outputCPU[1]);
  CHECK_ABS_INT64(inputCPU[1], outputCPU[1], outputCPU[1]);
  CHECK_ABS_INT64(inputCPU[2], outputCPU[2], outputCPU[3]);
  CHECK_ABS_INT64(inputCPU[3], outputCPU[3], outputCPU[3]);
  CHECK_ABS_INT64(inputCPU[4], outputCPU[4], outputCPU[5]);
  CHECK_ABS_INT64(inputCPU[5], outputCPU[5], outputCPU[5]);
  CHECK_ABS_INT64(inputCPU[6], outputCPU[6], outputCPU[7]);
  CHECK_ABS_INT64(inputCPU[7], outputCPU[7], outputCPU[7]);

  // free memories
  hipFree(inputGPU);
  hipFree(outputGPU);
  free(inputCPU);
  free(outputCPU);

  // done
  return;
}


template<class T, class F>
__global__ void kernel_simple(F f, T *out) {
  *out = f();
}

template<class T, class F>
void check_simple(F f, T expected, const char* file, unsigned line) {
  auto memsize = sizeof(T);
  T *outputCPU = (T *) malloc(memsize);
  T *outputGPU = nullptr;
  hipMalloc((void**)&outputGPU, memsize);
  hipLaunchKernelGGL(kernel_simple, 1, 1, 0, 0, f, outputGPU);
  hipMemcpy(outputCPU, outputGPU, memsize, hipMemcpyDeviceToHost);
  if (*outputCPU != expected)  {
    failed("%s line %u : check failed (output = %lf, expected = %lf)\n",
        file, line, (double)(*outputCPU), (double)expected);
  }
  hipFree(outputGPU);
  free(outputCPU);
}
#define CHECK_SIMPLE(lambda, expected) \
    check_simple(lambda, expected, __FILE__, __LINE__);

void test_fp16() {
  CHECK_SIMPLE([]__device__(){ return max<__fp16>(1.0f, 2.0f); }, 2.0f);
  CHECK_SIMPLE([]__device__(){ return min<__fp16>(1.0f, 2.0f); }, 1.0f);
}

template<class T, class F>
__global__ void kernel_simple(F f, T *out) {
  *out = f();
}

template<class T, class F>
void check_simple(F f, T expected, const char* file, unsigned line) {
  auto memsize = sizeof(T);
  T *outputCPU = (T *) malloc(memsize);
  T *outputGPU = nullptr;
  hipMalloc((void**)&outputGPU, memsize);
  hipLaunchKernelGGL(kernel_simple, 1, 1, 0, 0, f, outputGPU);
  hipMemcpy(outputCPU, outputGPU, memsize, hipMemcpyDeviceToHost);
  if (*outputCPU != expected)  {
    failed("%s line %u : check failed (output = %lf, expected = %lf)\n",
        file, line, (double)(*outputCPU), (double)expected);
  }
  hipFree(outputGPU);
  free(outputCPU);
}
#define CHECK_SIMPLE(lambda, expected) \
    check_simple(lambda, expected, __FILE__, __LINE__);

void test_fp16() {
  CHECK_SIMPLE([]__device__(){ return max<__fp16>(1.0f, 2.0f); }, 2.0f);
  CHECK_SIMPLE([]__device__(){ return min<__fp16>(1.0f, 2.0f); }, 1.0f);
}

int main(int argc, char* argv[]) {
    HipTest::parseStandardArguments(argc, argv, true);

    check_abs_int64();

    // check_lgamma_double();
<<<<<<< HEAD

=======
    
>>>>>>> 808dae68
    test_fp16();

    passed();
}<|MERGE_RESOLUTION|>--- conflicted
+++ resolved
@@ -146,45 +146,17 @@
   CHECK_ABS_INT64(inputCPU[5], outputCPU[5], outputCPU[5]);
   CHECK_ABS_INT64(inputCPU[6], outputCPU[6], outputCPU[7]);
   CHECK_ABS_INT64(inputCPU[7], outputCPU[7], outputCPU[7]);
-
+  
   // free memories
   hipFree(inputGPU);
   hipFree(outputGPU);
   free(inputCPU);
   free(outputCPU);
-
+  
   // done
   return;
 }
-
-
-template<class T, class F>
-__global__ void kernel_simple(F f, T *out) {
-  *out = f();
-}
-
-template<class T, class F>
-void check_simple(F f, T expected, const char* file, unsigned line) {
-  auto memsize = sizeof(T);
-  T *outputCPU = (T *) malloc(memsize);
-  T *outputGPU = nullptr;
-  hipMalloc((void**)&outputGPU, memsize);
-  hipLaunchKernelGGL(kernel_simple, 1, 1, 0, 0, f, outputGPU);
-  hipMemcpy(outputCPU, outputGPU, memsize, hipMemcpyDeviceToHost);
-  if (*outputCPU != expected)  {
-    failed("%s line %u : check failed (output = %lf, expected = %lf)\n",
-        file, line, (double)(*outputCPU), (double)expected);
-  }
-  hipFree(outputGPU);
-  free(outputCPU);
-}
-#define CHECK_SIMPLE(lambda, expected) \
-    check_simple(lambda, expected, __FILE__, __LINE__);
-
-void test_fp16() {
-  CHECK_SIMPLE([]__device__(){ return max<__fp16>(1.0f, 2.0f); }, 2.0f);
-  CHECK_SIMPLE([]__device__(){ return min<__fp16>(1.0f, 2.0f); }, 1.0f);
-}
+  
 
 template<class T, class F>
 __global__ void kernel_simple(F f, T *out) {
@@ -220,11 +192,7 @@
     check_abs_int64();
 
     // check_lgamma_double();
-<<<<<<< HEAD
-
-=======
     
->>>>>>> 808dae68
     test_fp16();
 
     passed();
