/*
Copyright (c) 2015-2016 Advanced Micro Devices, Inc. All rights reserved.

Permission is hereby granted, free of charge, to any person obtaining a copy
of this software and associated documentation files (the "Software"), to deal
in the Software without restriction, including without limitation the rights
to use, copy, modify, merge, publish, distribute, sublicense, and/or sell
copies of the Software, and to permit persons to whom the Software is
furnished to do so, subject to the following conditions:

The above copyright notice and this permission notice shall be included in
all copies or substantial portions of the Software.

THE SOFTWARE IS PROVIDED "AS IS", WITHOUT WARRANTY OF ANY KIND, EXPRESS OR
IMPLIED, INCLUDING BUT NOT LIMITED TO THE WARRANTIES OF MERCHANTABILITY,
FITNESS FOR A PARTICULAR PURPOSE AND NONINFRINGEMENT.  IN NO EVENT SHALL THE
AUTHORS OR COPYRIGHT HOLDERS BE LIABLE FOR ANY CLAIM, DAMAGES OR OTHER
LIABILITY, WHETHER IN AN ACTION OF CONTRACT, TORT OR OTHERWISE, ARISING FROM,
OUT OF OR IN CONNECTION WITH THE SOFTWARE OR THE USE OR OTHER DEALINGS IN
THE SOFTWARE.
*/
/**
 *  @file  hcc_detail/hip_runtime.h
 *  @brief Contains definitions of APIs for HIP runtime.
 */

//#pragma once
#ifndef HIP_RUNTIME_H
#define HIP_RUNTIME_H

//---
// Top part of file can be compiled with any compiler


//#include <cstring>
#include <cmath>
#include <string.h>
#include <stddef.h>


#define CUDA_SUCCESS hipSuccess

#include <hip/hip_runtime_api.h>
//#include "hip/hcc_detail/hip_hcc.h"
//---
// Remainder of this file only compiles with HCC
#ifdef __HCC__
<<<<<<< HEAD
#include <grid_launch.h>
#include <kalmar_defines.h>

=======
//#if __cplusplus
//#include <hc.hpp>
//#endif
#include <grid_launch.h>
#include <kalmar_defines.h>
>>>>>>> 07efbcf0
extern int HIP_TRACE_API;

//TODO-HCC-GL - change this to typedef.
//typedef grid_launch_parm hipLaunchParm ;
#define hipLaunchParm grid_launch_parm
#ifdef __cplusplus
#include <hip/hcc_detail/hip_texture.h>
#include <hip/hcc_detail/hip_ldg.h>
#endif
#include <hip/hcc_detail/host_defines.h>
// TODO-HCC remove old definitions ; ~1602 hcc supports __HCC_ACCELERATOR__ define.
#if defined (__KALMAR_ACCELERATOR__) && !defined (__HCC_ACCELERATOR__)
#define __HCC_ACCELERATOR__  __KALMAR_ACCELERATOR__
#endif

// Feature tests:
#if defined(__HCC_ACCELERATOR__) && (__HCC_ACCELERATOR__ != 0)
// Device compile and not host compile:

//TODO-HCC enable __HIP_ARCH_HAS_ATOMICS__ when HCC supports these.
    // 32-bit Atomics:
#define __HIP_ARCH_HAS_GLOBAL_INT32_ATOMICS__       (1)
#define __HIP_ARCH_HAS_GLOBAL_FLOAT_ATOMIC_EXCH__   (1)
#define __HIP_ARCH_HAS_SHARED_INT32_ATOMICS__       (1)
#define __HIP_ARCH_HAS_SHARED_FLOAT_ATOMIC_EXCH__   (1)
#define __HIP_ARCH_HAS_FLOAT_ATOMIC_ADD__           (0)

// 64-bit Atomics:
#define __HIP_ARCH_HAS_GLOBAL_INT64_ATOMICS__       (1)
#define __HIP_ARCH_HAS_SHARED_INT64_ATOMICS__       (0)

// Doubles
#define __HIP_ARCH_HAS_DOUBLES__                    (1)

//warp cross-lane operations:
#define __HIP_ARCH_HAS_WARP_VOTE__                  (1)
#define __HIP_ARCH_HAS_WARP_BALLOT__                (1)
#define __HIP_ARCH_HAS_WARP_SHUFFLE__               (1)
#define __HIP_ARCH_HAS_WARP_FUNNEL_SHIFT__          (0)

//sync
#define __HIP_ARCH_HAS_THREAD_FENCE_SYSTEM__        (0)
#define __HIP_ARCH_HAS_SYNC_THREAD_EXT__            (0)

// misc
#define __HIP_ARCH_HAS_SURFACE_FUNCS__              (0)
#define __HIP_ARCH_HAS_3DGRID__                     (1)
#define __HIP_ARCH_HAS_DYNAMIC_PARALLEL__           (0)

#endif


//TODO-HCC  this is currently ignored by HCC target of HIP
#define __launch_bounds__(requiredMaxThreadsPerBlock, minBlocksPerMultiprocessor)

// Detect if we are compiling C++ mode or C mode
#if defined(__cplusplus)
#define __HCC_CPP__
#elif defined(__STDC_VERSION__)
#define __HCC_C__
#endif

<<<<<<< HEAD
#ifdef DISABLED_MATH_FUNC // TODO - remove this flag.
=======
>>>>>>> 07efbcf0
__device__ float acosf(float x);
__device__ float acoshf(float x);
__device__ float asinf(float x);
__device__ float asinhf(float x);
__device__ float atan2f(float y, float x);
__device__ float atanf(float x);
__device__ float atanhf(float x);
__device__ float cbrtf(float x);
__device__ float ceilf(float x);
__device__ float copysignf(float x, float y);
__device__ float cosf(float x);
__device__ float coshf(float x);
__device__ float cyl_bessel_i0f(float x);
__device__ float cyl_bessel_i1f(float x);
__device__ float erfcf(float x);
__device__ float erfcinvf(float y);
__device__ float erfcxf(float x);
__device__ float erff(float x);
__device__ float erfinvf(float y);
__device__ float exp10f(float x);
__device__ float exp2f(float x);
__device__ float expf(float x);
__device__ float expm1f(float x);
__device__ float fabsf(float x);
__device__ float fdimf(float x, float y);
__device__ float fdividef(float x, float y);
__device__ float floorf(float x);
__device__ float fmaf(float x, float y, float z);
__device__ float fmaxf(float x, float y);
__device__ float fminf(float x, float y);
__device__ float fmodf(float x, float y);
__device__ float frexpf(float x, float y);
__device__ float hypotf(float x, float y);
__device__ float ilogbf(float x);
__device__ unsigned isfinite(float a);
__device__ unsigned isinf(float a);
__device__ unsigned isnan(float a);
__device__ float j0f(float x);
__device__ float j1f(float x);
__device__ float jnf(int n, float x);
__device__ float ldexpf(float x, int exp);
__device__ float lgammaf(float x);
__device__ long long int llrintf(float x);
__device__ long long int llroundf(float x);
__device__ float log10f(float x);
__device__ float log1pf(float x);
__device__ float log2f(float x);
__device__ float logbf(float x);
__device__ float logf(float x);
__device__ long int lrintf(float x);
__device__ long int lroundf(float x);
__device__ float modff(float x, float *iptr);
__device__ float nanf(const char* tagp);
__device__ float nearbyintf(float x);
__device__ float nextafterf(float x, float y);
__device__ float norm3df(float a, float b, float c);
__device__ float norm4df(float a, float b, float c, float d);
__device__ float normcdff(float y);
__device__ float normcdfinvf(float y);
__device__ float normf(int dim, const float *a);
__device__ float powf(float x, float y);
__device__ float rcbtrf(float x);
__device__ float remainderf(float x, float y);
__device__ float remquof(float x, float y, int *quo);
__device__ float rhypotf(float x, float y);
__device__ float rintf(float x);
__device__ float rnorm3df(float a, float b, float c);
__device__ float rnorm4df(float a, float b, float c, float d);
__device__ float rnormf(int dim, const float* a);
__device__ float roundf(float x);
__device__ float rsqrtf(float x);
__device__ float scalblnf(float x, long int n);
__device__ float scalbnf(float x, int n);
__device__ unsigned signbit(float a);
__device__ void sincosf(float x, float *sptr, float *cptr);
__device__ void sincospif(float x, float *sptr, float *cptr);
__device__ float sinf(float x);
__device__ float sinhf(float x);
__device__ float sinpif(float x);
__device__ float sqrtf(float x);
__device__ float tanf(float x);
__device__ float tanhf(float x);
__device__ float tgammaf(float x);
__device__ float truncf(float x);
__device__ float y0f(float x);
__device__ float y1f(float x);
__device__ float ynf(int n, float x);

__host__ __device__ float cospif(float x);
__host__ __device__ float sinpif(float x);
__device__ float sqrtf(float x);
__host__ __device__ float rsqrtf(float x);

__device__ double acos(double x);
__device__ double acosh(double x);
__device__ double asin(double x);
__device__ double asinh(double x);
__device__ double atan(double x);
__device__ double atan2(double y, double x);
__device__ double atanh(double x);
__device__ double cbrt(double x);
__device__ double ceil(double x);
__device__ double copysign(double x, double y);
__device__ double cos(double x);
__device__ double cosh(double x);
__host__ __device__ double cospi(double x);
__device__ double cyl_bessel_i0(double x);
__device__ double cyl_bessel_i1(double x);
__device__ double erf(double x);
__device__ double erfc(double x);
__device__ double erfcinv(double y);
__device__ double erfcx(double x);
__device__ double exp(double x);
__device__ double exp10(double x);
__device__ double exp2(double x);
__device__ double expm1(double x);
__device__ double fabs(double x);
__device__ double fdim(double x, double y);
__device__ double floor(double x);
__device__ double fma(double x, double y, double z);
__device__ double fmax(double x, double y);
__device__ double fmin(double x, double y);
__device__ double fmod(double x, double y);
__device__ double frexp(double x, int *nptr);
__device__ double hypot(double x, double y);
__device__ double ilogb(double x);
__device__ unsigned isfinite(double x);
__device__ unsigned isinf(double x);
__device__ unsigned isnan(double x);
__device__ double j0(double x);
__device__ double j1(double x);
__device__ double jn(int n, double x);
__device__ double ldexp(double x, int exp);
__device__ double lgamma(double x);
__device__ long long llrint(double x);
__device__ long llround(double x);
__device__ double log(double x);
__device__ double log10(double x);
__device__ double log1p(double x);
__device__ double log2(double x);
__device__ double logb(double x);
__device__ long int lrint(double x);
__device__ long int lround(double x);
__device__ double modf(double x, double *iptr);
__device__ double nan(const char* tagp);
__device__ double nearbyint(double x);
__device__ double nextafter(double x, double y);
__device__ double norm(int dim, const double* t);
__device__ double norm3d(double a, double b, double c);
__device__ double norm4d(double a, double b, double d);
__device__ double normcdf(double y);
__device__ double normcdfinv(double y);
__device__ double pow(double x, double y);
__device__ double rcbrt(double x);
__device__ double remainder(double x, double y);
__device__ double remquo(double x, double y, int *quo);
__device__ double rhypot(double x, double y);
__device__ double rint(double x);
__device__ double rnorm(int dim, const double* t);
__device__ double rnorm3d(double a, double b, double c);
__device__ double rnorm4d(double a, double b, double c, double d);
__device__ double round(double x);
__host__ __device__ double rsqrt(double x);
__device__ double scalbln(double x, long int n);
__device__ double scalbn(double x, int n);
__device__ unsigned signbit(double a);
__device__ double sin(double a);
__device__ double sincos(double x, double *sptr, double *cptr);
__device__ double sincospi(double x, double *sptr, double *cptr);
__device__ double sinh(double x);
__host__ __device__ double sinpi(double x);
__device__ double sqrt(double x);
__device__ double tan(double x);
__device__ double tanh(double x);
__device__ double tgamma(double x);
__device__ double trunc(double x);
__device__ double y0(double x);
__device__ double y1(double y);
__device__ double yn(int n, double x);

// TODO - hipify-clang - change to use the function call.
//#define warpSize hc::__wavesize()
extern const int warpSize;


#define clock_t long long int
__device__ long long int clock64();
__device__ clock_t clock();
#if __cplusplus
//atomicAdd()
__device__ int atomicAdd(int* address, int val);
__device__ unsigned int atomicAdd(unsigned int* address,
                       unsigned int val);

__device__ unsigned long long int atomicAdd(unsigned long long int* address,
                                 unsigned long long int val);

__device__ float atomicAdd(float* address, float val);


//atomicSub()
__device__ int atomicSub(int* address, int val);

__device__ unsigned int atomicSub(unsigned int* address,
                       unsigned int val);


//atomicExch()
__device__ int atomicExch(int* address, int val);

__device__ unsigned int atomicExch(unsigned int* address,
                        unsigned int val);

__device__ unsigned long long int atomicExch(unsigned long long int* address,
                                  unsigned long long int val);

__device__ float atomicExch(float* address, float val);


//atomicMin()
__device__ int atomicMin(int* address, int val);
__device__ unsigned int atomicMin(unsigned int* address,
                       unsigned int val);
__device__ unsigned long long int atomicMin(unsigned long long int* address,
                                 unsigned long long int val);


//atomicMax()
__device__ int atomicMax(int* address, int val);
__device__ unsigned int atomicMax(unsigned int* address,
                       unsigned int val);
__device__ unsigned long long int atomicMax(unsigned long long int* address,
                                 unsigned long long int val);


//atomicCAS()
__device__ int atomicCAS(int* address, int compare, int val);
__device__ unsigned int atomicCAS(unsigned int* address,
                       unsigned int compare,
                       unsigned int val);
__device__ unsigned long long int atomicCAS(unsigned long long int* address,
                                 unsigned long long int compare,
                                 unsigned long long int val);


//atomicAnd()
__device__ int atomicAnd(int* address, int val);
__device__ unsigned int atomicAnd(unsigned int* address,
                       unsigned int val);
__device__ unsigned long long int atomicAnd(unsigned long long int* address,
                                 unsigned long long int val);


//atomicOr()
__device__ int atomicOr(int* address, int val);
__device__ unsigned int atomicOr(unsigned int* address,
                      unsigned int val);
__device__ unsigned long long int atomicOr(unsigned long long int* address,
                                unsigned long long int val);


//atomicXor()
__device__ int atomicXor(int* address, int val);
__device__ unsigned int atomicXor(unsigned int* address,
                       unsigned int val);
__device__ unsigned long long int atomicXor(unsigned long long int* address,
                                 unsigned long long int val);


// integer intrinsic function __poc __clz __ffs __brev
__device__ unsigned int __popc( unsigned int input);
__device__ unsigned int __popcll( unsigned long long int input);
__device__ unsigned int __clz(unsigned int input);
__device__ unsigned int __clzll(unsigned long long int input);
__device__ unsigned int __clz(int input);
__device__ unsigned int __clzll(long long int input);
__device__ unsigned int __ffs(unsigned int input);
__device__ unsigned int __ffsll(unsigned long long int input);
__device__ unsigned int __ffs(int input);
__device__ unsigned int __ffsll(long long int input);
__device__ unsigned int __brev( unsigned int input);
__device__ unsigned long long int __brevll( unsigned long long int input);


// warp vote function __all __any __ballot
__device__ int __all(  int input);
__device__ int __any( int input);
__device__  unsigned long long int __ballot( int input);

// warp shuffle functions
#ifdef __cplusplus

__device__ int __shfl(int input, int lane, int width=warpSize);
__device__ int __shfl_up(int input, unsigned int lane_delta, int width=warpSize);
__device__ int __shfl_down(int input, unsigned int lane_delta, int width=warpSize);
__device__ int __shfl_xor(int input, int lane_mask, int width=warpSize);
__device__ float __shfl(float input, int lane, int width=warpSize);
__device__ float __shfl_up(float input, unsigned int lane_delta, int width=warpSize);
__device__ float __shfl_down(float input, unsigned int lane_delta, int width=warpSize);
__device__ float __shfl_xor(float input, int lane_mask, int width=warpSize);
#else
__device__ int __shfl(int input, int lane, int width);
__device__ int __shfl_up(int input, unsigned int lane_delta, int width);
__device__ int __shfl_down(int input, unsigned int lane_delta, int width);
__device__ int __shfl_xor(int input, int lane_mask, int width);
__device__ float __shfl(float input, int lane, int width);
__device__ float __shfl_up(float input, unsigned int lane_delta, int width);
__device__ float __shfl_down(float input, unsigned int lane_delta, int width);
__device__ float __shfl_xor(float input, int lane_mask, int width);
#endif

__host__ __device__ int min(int arg1, int arg2);
__host__ __device__ int max(int arg1, int arg2);

//TODO - add a couple fast math operations here, the set here will grow :
__device__ float __cosf(float x);
__device__ float __expf(float x);
__device__ float __frsqrt_rn(float x);
__device__ float __fsqrt_rd(float x);
__device__ float __fsqrt_rn(float x);
__device__ float __fsqrt_ru(float x);
__device__ float __fsqrt_rz(float x);
__device__ float __log10f(float x);
__device__ float __log2f(float x);
__device__ float __logf(float x);
__device__ float __powf(float base, float exponent);
__device__ void __sincosf(float x, float *s, float *c) ;
__device__ float __sinf(float x);
__device__ float __tanf(float x);
__device__ float __dsqrt_rd(double x);
__device__ float __dsqrt_rn(double x);
__device__ float __dsqrt_ru(double x);
__device__ float __dsqrt_rz(double x);
#endif /* DISABLED_MATH_FUNC*/
/**
 * Kernel launching
 */

#if __hcc_workweek__ >= 16123

#define hipThreadIdx_x (amp_get_local_id(0))
#define hipThreadIdx_y (amp_get_local_id(1))
#define hipThreadIdx_z (amp_get_local_id(2))

#define hipBlockIdx_x  (hc_get_group_id(0))
#define hipBlockIdx_y  (hc_get_group_id(1))
#define hipBlockIdx_z  (hc_get_group_id(2))

#define hipBlockDim_x  (amp_get_local_size(0))
#define hipBlockDim_y  (amp_get_local_size(1))
#define hipBlockDim_z  (amp_get_local_size(2))

#define hipGridDim_x   (hc_get_num_groups(0))
#define hipGridDim_y   (hc_get_num_groups(1))
#define hipGridDim_z   (hc_get_num_groups(2))

#else

#define hipThreadIdx_x (amp_get_local_id(2))
#define hipThreadIdx_y (amp_get_local_id(1))
#define hipThreadIdx_z (amp_get_local_id(0))

#define hipBlockIdx_x  (hc_get_group_id(2))
#define hipBlockIdx_y  (hc_get_group_id(1))
#define hipBlockIdx_z  (hc_get_group_id(0))

#define hipBlockDim_x  (amp_get_local_size(2))
#define hipBlockDim_y  (amp_get_local_size(1))
#define hipBlockDim_z  (amp_get_local_size(0))

#define hipGridDim_x   (hc_get_num_groups(2))
#define hipGridDim_y   (hc_get_num_groups(1))
#define hipGridDim_z   (hc_get_num_groups(0))

#endif

#define __syncthreads() hc_barrier(CLK_LOCAL_MEM_FENCE)

#define HIP_KERNEL_NAME(...) __VA_ARGS__
#include<grid_launch.h>
#ifdef __HCC_CPP__
hipStream_t ihipPreLaunchKernel(hipStream_t stream, grid_launch_parm *lp);
void ihipPostLaunchKernel(hipStream_t stream, grid_launch_parm &lp);

// TODO - move to common header file.
#define KNRM  "\x1B[0m"
#define KGRN  "\x1B[32m"

#if not defined(DISABLE_GRID_LAUNCH)
#define hipLaunchKernel(_kernelName, _numBlocks3D, _blockDim3D, _groupMemBytes, _stream, ...) \
do {\
  grid_launch_parm lp;\
  lp.gridDim.x = _numBlocks3D.x; \
  lp.gridDim.y = _numBlocks3D.y; \
  lp.gridDim.z = _numBlocks3D.z; \
  lp.groupDim.x = _blockDim3D.x; \
  lp.groupDim.y = _blockDim3D.y; \
  lp.groupDim.z = _blockDim3D.z; \
  lp.groupMemBytes = _groupMemBytes; \
  hipStream_t trueStream = (ihipPreLaunchKernel(_stream, &lp)); \
    if (HIP_TRACE_API) {\
        fprintf(stderr, KGRN "<<hip-api: hipLaunchKernel '%s' gridDim:(%d,%d,%d) groupDim:(%d,%d,%d) groupMem:+%d stream=%p\n" KNRM, \
                #_kernelName, lp.gridDim.x, lp.gridDim.y, lp.gridDim.z, lp.groupDim.x, lp.groupDim.y, lp.groupDim.z, lp.groupMemBytes, (void*)(_stream));\
    }\
  _kernelName (lp, __VA_ARGS__);\
  ihipPostLaunchKernel(trueStream, lp);\
} while(0)

#else
#warning(DISABLE_GRID_LAUNCH set)

#define hipLaunchKernel(_kernelName, _numBlocks3D, _blockDim3D, _groupMemBytes, _stream, ...) \
do {\
  grid_launch_parm lp;\
  lp.gridDim.x = _numBlocks3D.x * _blockDim3D.x;/*Convert from #blocks to #threads*/ \
  lp.gridDim.y = _numBlocks3D.y * _blockDim3D.y;/*Convert from #blocks to #threads*/ \
  lp.gridDim.z = _numBlocks3D.z * _blockDim3D.z;/*Convert from #blocks to #threads*/ \
  lp.groupDim.x = _blockDim3D.x; \
  lp.groupDim.y = _blockDim3D.y; \
  lp.groupDim.z = _blockDim3D.z; \
  lp.groupMemBytes = _groupMemBytes;\
  hc::completion_future cf;\
  lp.cf = &cf;  \
  hipStream_t trueStream = (ihipPreLaunchKernel(_stream, &lp.av)); \
    if (HIP_TRACE_API) {\
        fprintf(stderr, "==hip-api: launch '%s' gridDim:[%d.%d.%d] groupDim:[%d.%d.%d] groupMem:+%d stream=%p\n", \
                #_kernelName, lp.gridDim.z, lp.gridDim.y, lp.gridDim.x, lp.groupDim.z, lp.groupDim.y, lp.groupDim.x, lp.groupMemBytes, (void*)(_stream));\
    }\
  _kernelName (lp, __VA_ARGS__);\
  ihipPostLaunchKernel(trueStream, cf);\
} while(0)
/*end hipLaunchKernel */
#endif

#elif defined (__HCC_C__)

//TODO - develop C interface.

#endif

#endif // __HCC__


/**
 * @defgroup HIP-ENV HIP Environment Variables
 * @{
 */
//extern int HIP_PRINT_ENV ;   ///< Print all HIP-related environment variables.
//extern int HIP_TRACE_API;    ///< Trace HIP APIs.
//extern int HIP_LAUNCH_BLOCKING ; ///< Make all HIP APIs host-synchronous

/**
 * @}
 */


// End doxygen API:
/**
 *   @}
 */


#endif
#endif<|MERGE_RESOLUTION|>--- conflicted
+++ resolved
@@ -45,17 +45,8 @@
 //---
 // Remainder of this file only compiles with HCC
 #ifdef __HCC__
-<<<<<<< HEAD
 #include <grid_launch.h>
 #include <kalmar_defines.h>
-
-=======
-//#if __cplusplus
-//#include <hc.hpp>
-//#endif
-#include <grid_launch.h>
-#include <kalmar_defines.h>
->>>>>>> 07efbcf0
 extern int HIP_TRACE_API;
 
 //TODO-HCC-GL - change this to typedef.
@@ -118,10 +109,7 @@
 #define __HCC_C__
 #endif
 
-<<<<<<< HEAD
 #ifdef DISABLED_MATH_FUNC // TODO - remove this flag.
-=======
->>>>>>> 07efbcf0
 __device__ float acosf(float x);
 __device__ float acoshf(float x);
 __device__ float asinf(float x);
