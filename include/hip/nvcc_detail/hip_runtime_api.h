/*
Copyright (c) 2015 - present Advanced Micro Devices, Inc. All rights reserved.

Permission is hereby granted, free of charge, to any person obtaining a copy
of this software and associated documentation files (the "Software"), to deal
in the Software without restriction, including without limitation the rights
to use, copy, modify, merge, publish, distribute, sublicense, and/or sell
copies of the Software, and to permit persons to whom the Software is
furnished to do so, subject to the following conditions:

The above copyright notice and this permission notice shall be included in
all copies or substantial portions of the Software.

THE SOFTWARE IS PROVIDED "AS IS", WITHOUT WARRANTY OF ANY KIND, EXPRESS OR
IMPLIED, INCLUDING BUT NOT LIMITED TO THE WARRANTIES OF MERCHANTABILITY,
FITNESS FOR A PARTICULAR PURPOSE AND NONINFRINGEMENT.  IN NO EVENT SHALL THE
AUTHORS OR COPYRIGHT HOLDERS BE LIABLE FOR ANY CLAIM, DAMAGES OR OTHER
LIABILITY, WHETHER IN AN ACTION OF CONTRACT, TORT OR OTHERWISE, ARISING FROM,
OUT OF OR IN CONNECTION WITH THE SOFTWARE OR THE USE OR OTHER DEALINGS IN
THE SOFTWARE.
*/

#ifndef HIP_INCLUDE_HIP_NVCC_DETAIL_HIP_RUNTIME_API_H
#define HIP_INCLUDE_HIP_NVCC_DETAIL_HIP_RUNTIME_API_H

#include <cuda_runtime_api.h>
#include <cuda.h>
#include <cuda_profiler_api.h>

#ifdef __cplusplus
extern "C" {
#endif

#ifdef __cplusplus
#define __dparm(x) = x
#else
#define __dparm(x)
#endif

// TODO -move to include/hip_runtime_api.h as a common implementation.
/**
 * Memory copy types
 *
 */
typedef enum hipMemcpyKind {
    hipMemcpyHostToHost,
    hipMemcpyHostToDevice,
    hipMemcpyDeviceToHost,
    hipMemcpyDeviceToDevice,
    hipMemcpyDefault
} hipMemcpyKind;

// hipTextureAddressMode
#define hipTextureAddressMode cudaTextureAddressMode
#define hipAddressModeWrap cudaAddressModeWrap
#define hipAddressModeClamp cudaAddressModeClamp
#define hipAddressModeMirror cudaAddressModeMirror
#define hipAddressModeBorder cudaAddressModeBorder

// hipTextureFilterMode
#define hipTextureFilterMode cudaTextureFilterMode
#define hipFilterModePoint cudaFilterModePoint
#define hipFilterModeLinear cudaFilterModeLinear

// hipTextureReadMode
#define hipTextureReadMode cudaTextureReadMode
#define hipReadModeElementType cudaReadModeElementType
#define hipReadModeNormalizedFloat cudaReadModeNormalizedFloat

typedef enum hipChannelFormatKind {
    hipChannelFormatKindSigned = 0,
    hipChannelFormatKindUnsigned = 1,
    hipChannelFormatKindFloat = 2,
    hipChannelFormatKindNone = 3
} hipChannelFormatKind;

#define hipSurfaceBoundaryMode cudaSurfaceBoundaryMode
#define hipBoundaryModeZero cudaBoundaryModeZero
#define hipBoundaryModeTrap cudaBoundaryModeTrap
#define hipBoundaryModeClamp cudaBoundaryModeClamp

// hipResourceType
#define hipResourceType cudaResourceType
#define hipResourceTypeArray cudaResourceTypeArray
#define hipResourceTypeMipmappedArray cudaResourceTypeMipmappedArray
#define hipResourceTypeLinear cudaResourceTypeLinear
#define hipResourceTypePitch2D cudaResourceTypePitch2D
//
// hipErrorNoDevice.


//! Flags that can be used with hipEventCreateWithFlags:
#define hipEventDefault cudaEventDefault
#define hipEventBlockingSync cudaEventBlockingSync
#define hipEventDisableTiming cudaEventDisableTiming
#define hipEventInterprocess cudaEventInterprocess
#define hipEventReleaseToDevice 0 /* no-op on CUDA platform */
#define hipEventReleaseToSystem 0 /* no-op on CUDA platform */


#define hipHostMallocDefault cudaHostAllocDefault
#define hipHostMallocPortable cudaHostAllocPortable
#define hipHostMallocMapped cudaHostAllocMapped
#define hipHostMallocWriteCombined cudaHostAllocWriteCombined
#define hipHostMallocCoherent 0x0
#define hipHostMallocNonCoherent 0x0

#define hipHostRegisterPortable cudaHostRegisterPortable
#define hipHostRegisterMapped cudaHostRegisterMapped

#define HIP_LAUNCH_PARAM_BUFFER_POINTER CU_LAUNCH_PARAM_BUFFER_POINTER
#define HIP_LAUNCH_PARAM_BUFFER_SIZE CU_LAUNCH_PARAM_BUFFER_SIZE
#define HIP_LAUNCH_PARAM_END CU_LAUNCH_PARAM_END
#define hipLimitMallocHeapSize cudaLimitMallocHeapSize
#define hipIpcMemLazyEnablePeerAccess cudaIpcMemLazyEnablePeerAccess

// enum CUjit_option redefines
#define hipJitOptionMaxRegisters CU_JIT_MAX_REGISTERS
#define hipJitOptionThreadsPerBlock CU_JIT_THREADS_PER_BLOCK
#define hipJitOptionWallTime CU_JIT_WALL_TIME
#define hipJitOptionInfoLogBuffer CU_JIT_INFO_LOG_BUFFER
#define hipJitOptionInfoLogBufferSizeBytes CU_JIT_INFO_LOG_BUFFER_SIZE_BYTES
#define hipJitOptionErrorLogBuffer CU_JIT_ERROR_LOG_BUFFER
#define hipJitOptionErrorLogBufferSizeBytes CU_JIT_ERROR_LOG_BUFFER_SIZE_BYTES
#define hipJitOptionOptimizationLevel CU_JIT_OPTIMIZATION_LEVEL
#define hipJitOptionTargetFromContext CU_JIT_TARGET_FROM_CUCONTEXT
#define hipJitOptionTarget CU_JIT_TARGET
#define hipJitOptionFallbackStrategy CU_JIT_FALLBACK_STRATEGY
#define hipJitOptionGenerateDebugInfo CU_JIT_GENERATE_DEBUG_INFO
#define hipJitOptionLogVerbose CU_JIT_LOG_VERBOSE
#define hipJitOptionGenerateLineInfo CU_JIT_GENERATE_LINE_INFO
#define hipJitOptionCacheMode CU_JIT_CACHE_MODE
#define hipJitOptionSm3xOpt CU_JIT_NEW_SM3X_OPT
#define hipJitOptionFastCompile CU_JIT_FAST_COMPILE
#define hipJitOptionNumOptions CU_JIT_NUM_OPTIONS

typedef cudaEvent_t hipEvent_t;
typedef cudaStream_t hipStream_t;
typedef cudaIpcEventHandle_t hipIpcEventHandle_t;
typedef cudaIpcMemHandle_t hipIpcMemHandle_t;
typedef enum cudaLimit hipLimit_t;
typedef enum cudaFuncCache hipFuncCache_t;
typedef CUcontext hipCtx_t;
typedef cudaSharedMemConfig hipSharedMemConfig;
typedef CUfunc_cache hipFuncCache;
typedef CUjit_option hipJitOption;
typedef CUdevice hipDevice_t;
typedef CUmodule hipModule_t;
typedef CUfunction hipFunction_t;
typedef CUdeviceptr hipDeviceptr_t;
typedef struct cudaArray hipArray;
typedef struct cudaArray* hipArray_const_t;
typedef cudaFuncAttributes hipFuncAttributes;
#define hipMemcpy3DParms cudaMemcpy3DParms
#define hipArrayDefault cudaArrayDefault
#define hipArrayLayered cudaArrayLayered
#define hipArraySurfaceLoadStore cudaArraySurfaceLoadStore
#define hipArrayCubemap cudaArrayCubemap
#define hipArrayTextureGather cudaArrayTextureGather

typedef cudaTextureObject_t hipTextureObject_t;
typedef cudaSurfaceObject_t hipSurfaceObject_t;
#define hipTextureType1D cudaTextureType1D
#define hipTextureType1DLayered cudaTextureType1DLayered
#define hipTextureType2D cudaTextureType2D
#define hipTextureType2DLayered cudaTextureType2DLayered
#define hipTextureType3D cudaTextureType3D
#define hipDeviceMapHost cudaDeviceMapHost

#define hipExtent cudaExtent
#define hipPitchedPtr cudaPitchedPtr
#define make_hipExtent make_cudaExtent
#define make_hipPos make_cudaPos
#define make_hipPitchedPtr make_cudaPitchedPtr
// Flags that can be used with hipStreamCreateWithFlags
#define hipStreamDefault cudaStreamDefault
#define hipStreamNonBlocking cudaStreamNonBlocking

#define hipChannelFormatDesc cudaChannelFormatDesc
#define hipResourceDesc cudaResourceDesc
#define hipTextureDesc cudaTextureDesc
#define hipResourceViewDesc cudaResourceViewDesc
// adding code for hipmemSharedConfig
#define hipSharedMemBankSizeDefault cudaSharedMemBankSizeDefault
#define hipSharedMemBankSizeFourByte cudaSharedMemBankSizeFourByte
#define hipSharedMemBankSizeEightByte cudaSharedMemBankSizeEightByte

inline static hipError_t hipCUDAErrorTohipError(cudaError_t cuError) {
    switch (cuError) {
        case cudaSuccess:
            return hipSuccess;
        case cudaErrorMemoryAllocation:
            return hipErrorMemoryAllocation;
        case cudaErrorLaunchOutOfResources:
            return hipErrorLaunchOutOfResources;
        case cudaErrorInvalidValue:
            return hipErrorInvalidValue;
        case cudaErrorInvalidResourceHandle:
            return hipErrorInvalidResourceHandle;
        case cudaErrorInvalidDevice:
            return hipErrorInvalidDevice;
        case cudaErrorInvalidMemcpyDirection:
            return hipErrorInvalidMemcpyDirection;
        case cudaErrorInvalidDevicePointer:
            return hipErrorInvalidDevicePointer;
        case cudaErrorInitializationError:
            return hipErrorInitializationError;
        case cudaErrorNoDevice:
            return hipErrorNoDevice;
        case cudaErrorNotReady:
            return hipErrorNotReady;
        case cudaErrorUnknown:
            return hipErrorUnknown;
        case cudaErrorPeerAccessNotEnabled:
            return hipErrorPeerAccessNotEnabled;
        case cudaErrorPeerAccessAlreadyEnabled:
            return hipErrorPeerAccessAlreadyEnabled;
        case cudaErrorHostMemoryAlreadyRegistered:
            return hipErrorHostMemoryAlreadyRegistered;
        case cudaErrorHostMemoryNotRegistered:
            return hipErrorHostMemoryNotRegistered;
        case cudaErrorUnsupportedLimit:
            return hipErrorUnsupportedLimit;
        default:
            return hipErrorUnknown;  // Note - translated error.
    }
}

inline static hipError_t hipCUResultTohipError(CUresult cuError) {  // TODO Populate further
    switch (cuError) {
        case CUDA_SUCCESS:
            return hipSuccess;
        case CUDA_ERROR_OUT_OF_MEMORY:
            return hipErrorMemoryAllocation;
        case CUDA_ERROR_INVALID_VALUE:
            return hipErrorInvalidValue;
        case CUDA_ERROR_INVALID_DEVICE:
            return hipErrorInvalidDevice;
        case CUDA_ERROR_DEINITIALIZED:
            return hipErrorDeinitialized;
        case CUDA_ERROR_NO_DEVICE:
            return hipErrorNoDevice;
        case CUDA_ERROR_INVALID_CONTEXT:
            return hipErrorInvalidContext;
        case CUDA_ERROR_NOT_INITIALIZED:
            return hipErrorNotInitialized;
        default:
            return hipErrorUnknown;  // Note - translated error.
    }
}

// TODO   match the error enum names of hip and cuda
inline static cudaError_t hipErrorToCudaError(hipError_t hError) {
    switch (hError) {
        case hipSuccess:
            return cudaSuccess;
        case hipErrorMemoryAllocation:
            return cudaErrorMemoryAllocation;
        case hipErrorLaunchOutOfResources:
            return cudaErrorLaunchOutOfResources;
        case hipErrorInvalidValue:
            return cudaErrorInvalidValue;
        case hipErrorInvalidResourceHandle:
            return cudaErrorInvalidResourceHandle;
        case hipErrorInvalidDevice:
            return cudaErrorInvalidDevice;
        case hipErrorInvalidMemcpyDirection:
            return cudaErrorInvalidMemcpyDirection;
        case hipErrorInvalidDevicePointer:
            return cudaErrorInvalidDevicePointer;
        case hipErrorInitializationError:
            return cudaErrorInitializationError;
        case hipErrorNoDevice:
            return cudaErrorNoDevice;
        case hipErrorNotReady:
            return cudaErrorNotReady;
        case hipErrorUnknown:
            return cudaErrorUnknown;
        case hipErrorPeerAccessNotEnabled:
            return cudaErrorPeerAccessNotEnabled;
        case hipErrorPeerAccessAlreadyEnabled:
            return cudaErrorPeerAccessAlreadyEnabled;
        case hipErrorRuntimeMemory:
            return cudaErrorUnknown;  // Does not exist in CUDA
        case hipErrorRuntimeOther:
            return cudaErrorUnknown;  // Does not exist in CUDA
        case hipErrorHostMemoryAlreadyRegistered:
            return cudaErrorHostMemoryAlreadyRegistered;
        case hipErrorHostMemoryNotRegistered:
            return cudaErrorHostMemoryNotRegistered;
        case hipErrorTbd:
            return cudaErrorUnknown;  // Note - translated error.
        default:
            return cudaErrorUnknown;  // Note - translated error.
    }
}

inline static enum cudaMemcpyKind hipMemcpyKindToCudaMemcpyKind(hipMemcpyKind kind) {
    switch (kind) {
        case hipMemcpyHostToHost:
            return cudaMemcpyHostToHost;
        case hipMemcpyHostToDevice:
            return cudaMemcpyHostToDevice;
        case hipMemcpyDeviceToHost:
            return cudaMemcpyDeviceToHost;
        case hipMemcpyDeviceToDevice:
            return cudaMemcpyDeviceToDevice;
        default:
            return cudaMemcpyDefault;
    }
}

inline static cudaTextureAddressMode hipTextureAddressModeToCudaTextureAddressMode(
    hipTextureAddressMode kind) {
    switch (kind) {
        case hipAddressModeWrap:
            return cudaAddressModeWrap;
        case hipAddressModeClamp:
            return cudaAddressModeClamp;
        case hipAddressModeMirror:
            return cudaAddressModeMirror;
        case hipAddressModeBorder:
            return cudaAddressModeBorder;
        default:
            return cudaAddressModeWrap;
    }
}

inline static cudaTextureFilterMode hipTextureFilterModeToCudaTextureFilterMode(
    hipTextureFilterMode kind) {
    switch (kind) {
        case hipFilterModePoint:
            return cudaFilterModePoint;
        case hipFilterModeLinear:
            return cudaFilterModeLinear;
        default:
            return cudaFilterModePoint;
    }
}

inline static cudaTextureReadMode hipTextureReadModeToCudaTextureReadMode(hipTextureReadMode kind) {
    switch (kind) {
        case hipReadModeElementType:
            return cudaReadModeElementType;
        case hipReadModeNormalizedFloat:
            return cudaReadModeNormalizedFloat;
        default:
            return cudaReadModeElementType;
    }
}

inline static cudaChannelFormatKind hipChannelFormatKindToCudaChannelFormatKind(
    hipChannelFormatKind kind) {
    switch (kind) {
        case hipChannelFormatKindSigned:
            return cudaChannelFormatKindSigned;
        case hipChannelFormatKindUnsigned:
            return cudaChannelFormatKindUnsigned;
        case hipChannelFormatKindFloat:
            return cudaChannelFormatKindFloat;
        case hipChannelFormatKindNone:
            return cudaChannelFormatKindNone;
        default:
            return cudaChannelFormatKindNone;
    }
}

/**
 * Stream CallBack struct
 */
#define HIPRT_CB CUDART_CB
typedef void(HIPRT_CB* hipStreamCallback_t)(hipStream_t stream, hipError_t status, void* userData);
inline static hipError_t hipInit(unsigned int flags) {
    return hipCUResultTohipError(cuInit(flags));
}

inline static hipError_t hipDeviceReset() { return hipCUDAErrorTohipError(cudaDeviceReset()); }

inline static hipError_t hipGetLastError() { return hipCUDAErrorTohipError(cudaGetLastError()); }

inline static hipError_t hipPeekAtLastError() {
    return hipCUDAErrorTohipError(cudaPeekAtLastError());
}

inline static hipError_t hipMalloc(void** ptr, size_t size) {
    return hipCUDAErrorTohipError(cudaMalloc(ptr, size));
}

inline static hipError_t hipMallocPitch(void** ptr, size_t* pitch, size_t width, size_t height) {
    return hipCUDAErrorTohipError(cudaMallocPitch(ptr, pitch, width, height));
}

inline static hipError_t hipMalloc3D(hipPitchedPtr* pitchedDevPtr, hipExtent extent) {
    return hipCUDAErrorTohipError(cudaMalloc3D(pitchedDevPtr, extent));
}

inline static hipError_t hipFree(void* ptr) { return hipCUDAErrorTohipError(cudaFree(ptr)); }

inline static hipError_t hipMallocHost(void** ptr, size_t size)
    __attribute__((deprecated("use hipHostMalloc instead")));
inline static hipError_t hipMallocHost(void** ptr, size_t size) {
    return hipCUDAErrorTohipError(cudaMallocHost(ptr, size));
}

inline static hipError_t hipHostAlloc(void** ptr, size_t size, unsigned int flags)
    __attribute__((deprecated("use hipHostMalloc instead")));
inline static hipError_t hipHostAlloc(void** ptr, size_t size, unsigned int flags) {
    return hipCUDAErrorTohipError(cudaHostAlloc(ptr, size, flags));
}

inline static hipError_t hipHostMalloc(void** ptr, size_t size, unsigned int flags) {
    return hipCUDAErrorTohipError(cudaHostAlloc(ptr, size, flags));
}

inline static hipError_t hipMallocArray(hipArray** array, const struct hipChannelFormatDesc* desc,
                                        size_t width, size_t height,
                                        unsigned int flags __dparm(hipArrayDefault)) {
    return hipCUDAErrorTohipError(cudaMallocArray(array, desc, width, height, flags));
}

inline static hipError_t hipMalloc3DArray(hipArray** array, const struct hipChannelFormatDesc* desc,
                            struct hipExtent extent, unsigned int flags) {
    return hipCUDAErrorTohipError(cudaMalloc3DArray(array, desc, extent, flags));
}

inline static hipError_t hipFreeArray(hipArray* array) {
    return hipCUDAErrorTohipError(cudaFreeArray(array));
}

inline static hipError_t hipHostGetDevicePointer(void** devPtr, void* hostPtr, unsigned int flags) {
    return hipCUDAErrorTohipError(cudaHostGetDevicePointer(devPtr, hostPtr, flags));
}

inline static hipError_t hipHostGetFlags(unsigned int* flagsPtr, void* hostPtr) {
    return hipCUDAErrorTohipError(cudaHostGetFlags(flagsPtr, hostPtr));
}

inline static hipError_t hipHostRegister(void* ptr, size_t size, unsigned int flags) {
    return hipCUDAErrorTohipError(cudaHostRegister(ptr, size, flags));
}

inline static hipError_t hipHostUnregister(void* ptr) {
    return hipCUDAErrorTohipError(cudaHostUnregister(ptr));
}

inline static hipError_t hipFreeHost(void* ptr)
    __attribute__((deprecated("use hipHostFree instead")));
inline static hipError_t hipFreeHost(void* ptr) {
    return hipCUDAErrorTohipError(cudaFreeHost(ptr));
}

inline static hipError_t hipHostFree(void* ptr) {
    return hipCUDAErrorTohipError(cudaFreeHost(ptr));
}

inline static hipError_t hipSetDevice(int device) {
    return hipCUDAErrorTohipError(cudaSetDevice(device));
}

inline static hipError_t hipChooseDevice(int* device, const hipDeviceProp_t* prop) {
    struct cudaDeviceProp cdprop;
    memset(&cdprop, 0x0, sizeof(struct cudaDeviceProp));
    cdprop.major = prop->major;
    cdprop.minor = prop->minor;
    cdprop.totalGlobalMem = prop->totalGlobalMem;
    cdprop.sharedMemPerBlock = prop->sharedMemPerBlock;
    cdprop.regsPerBlock = prop->regsPerBlock;
    cdprop.warpSize = prop->warpSize;
    cdprop.maxThreadsPerBlock = prop->maxThreadsPerBlock;
    cdprop.clockRate = prop->clockRate;
    cdprop.totalConstMem = prop->totalConstMem;
    cdprop.multiProcessorCount = prop->multiProcessorCount;
    cdprop.l2CacheSize = prop->l2CacheSize;
    cdprop.maxThreadsPerMultiProcessor = prop->maxThreadsPerMultiProcessor;
    cdprop.computeMode = prop->computeMode;
    cdprop.canMapHostMemory = prop->canMapHostMemory;
    cdprop.memoryClockRate = prop->memoryClockRate;
    cdprop.memoryBusWidth = prop->memoryBusWidth;
    return hipCUDAErrorTohipError(cudaChooseDevice(device, &cdprop));
}

inline static hipError_t hipMemcpyHtoD(hipDeviceptr_t dst, void* src, size_t size) {
    return hipCUResultTohipError(cuMemcpyHtoD(dst, src, size));
}

inline static hipError_t hipMemcpyDtoH(void* dst, hipDeviceptr_t src, size_t size) {
    return hipCUResultTohipError(cuMemcpyDtoH(dst, src, size));
}

inline static hipError_t hipMemcpyDtoD(hipDeviceptr_t dst, hipDeviceptr_t src, size_t size) {
    return hipCUResultTohipError(cuMemcpyDtoD(dst, src, size));
}

inline static hipError_t hipMemcpyHtoDAsync(hipDeviceptr_t dst, void* src, size_t size,
                                            hipStream_t stream) {
    return hipCUResultTohipError(cuMemcpyHtoDAsync(dst, src, size, stream));
}

inline static hipError_t hipMemcpyDtoHAsync(void* dst, hipDeviceptr_t src, size_t size,
                                            hipStream_t stream) {
    return hipCUResultTohipError(cuMemcpyDtoHAsync(dst, src, size, stream));
}

inline static hipError_t hipMemcpyDtoDAsync(hipDeviceptr_t dst, hipDeviceptr_t src, size_t size,
                                            hipStream_t stream) {
    return hipCUResultTohipError(cuMemcpyDtoDAsync(dst, src, size, stream));
}

inline static hipError_t hipMemcpy(void* dst, const void* src, size_t sizeBytes,
                                   hipMemcpyKind copyKind) {
    return hipCUDAErrorTohipError(
        cudaMemcpy(dst, src, sizeBytes, hipMemcpyKindToCudaMemcpyKind(copyKind)));
}


inline static hipError_t hipMemcpyAsync(void* dst, const void* src, size_t sizeBytes,
                                        hipMemcpyKind copyKind, hipStream_t stream __dparm(0)) {
    return hipCUDAErrorTohipError(
        cudaMemcpyAsync(dst, src, sizeBytes, hipMemcpyKindToCudaMemcpyKind(copyKind), stream));
}

inline static hipError_t hipMemcpyToSymbol(const void* symbol, const void* src, size_t sizeBytes,
                                           size_t offset __dparm(0),
                                           hipMemcpyKind copyType __dparm(hipMemcpyHostToDevice)) {
    return hipCUDAErrorTohipError(cudaMemcpyToSymbol(symbol, src, sizeBytes, offset,
                                                     hipMemcpyKindToCudaMemcpyKind(copyType)));
}

inline static hipError_t hipMemcpyToSymbolAsync(const void* symbol, const void* src,
                                                size_t sizeBytes, size_t offset,
                                                hipMemcpyKind copyType,
                                                hipStream_t stream __dparm(0)) {
    return hipCUDAErrorTohipError(cudaMemcpyToSymbolAsync(
        symbol, src, sizeBytes, offset, hipMemcpyKindToCudaMemcpyKind(copyType), stream));
}

inline static hipError_t hipMemcpyFromSymbol(void* dst, const void* symbolName, size_t sizeBytes,
                                             size_t offset __dparm(0),
                                             hipMemcpyKind kind __dparm(hipMemcpyDeviceToHost)) {
    return hipCUDAErrorTohipError(cudaMemcpyFromSymbol(dst, symbolName, sizeBytes, offset,
                                                       hipMemcpyKindToCudaMemcpyKind(kind)));
}

inline static hipError_t hipMemcpyFromSymbolAsync(void* dst, const void* symbolName,
                                                  size_t sizeBytes, size_t offset,
                                                  hipMemcpyKind kind,
                                                  hipStream_t stream __dparm(0)) {
    return hipCUDAErrorTohipError(cudaMemcpyFromSymbolAsync(
        dst, symbolName, sizeBytes, offset, hipMemcpyKindToCudaMemcpyKind(kind), stream));
}

inline static hipError_t hipMemcpy2D(void* dst, size_t dpitch, const void* src, size_t spitch,
                                     size_t width, size_t height, hipMemcpyKind kind) {
    return hipCUDAErrorTohipError(
        cudaMemcpy2D(dst, dpitch, src, spitch, width, height, hipMemcpyKindToCudaMemcpyKind(kind)));
}

inline static hipError_t hipMemcpy3D(const struct hipMemcpy3DParms *p)
{
    return hipCUDAErrorTohipError(cudaMemcpy3D(p));
}

inline static hipError_t hipMemcpy2DAsync(void* dst, size_t dpitch, const void* src, size_t spitch,
                                          size_t width, size_t height, hipMemcpyKind kind,
                                          hipStream_t stream) {
    return hipCUDAErrorTohipError(cudaMemcpy2DAsync(dst, dpitch, src, spitch, width, height,
                                                    hipMemcpyKindToCudaMemcpyKind(kind), stream));
}

inline static hipError_t hipMemcpy2DToArray(hipArray* dst, size_t wOffset, size_t hOffset,
                                            const void* src, size_t spitch, size_t width,
                                            size_t height, hipMemcpyKind kind) {
    return hipCUDAErrorTohipError(cudaMemcpy2DToArray(dst, wOffset, hOffset, src, spitch, width,
                                                      height, hipMemcpyKindToCudaMemcpyKind(kind)));
}

inline static hipError_t hipMemcpyToArray(hipArray* dst, size_t wOffset, size_t hOffset,
                                          const void* src, size_t count, hipMemcpyKind kind) {
    return hipCUDAErrorTohipError(
        cudaMemcpyToArray(dst, wOffset, hOffset, src, count, hipMemcpyKindToCudaMemcpyKind(kind)));
}

inline static hipError_t hipMemcpyFromArray(void* dst, hipArray_const_t srcArray, size_t wOffset,
                                            size_t hOffset, size_t count, hipMemcpyKind kind) {
    return hipCUDAErrorTohipError(cudaMemcpyFromArray(dst, srcArray, wOffset, hOffset, count,
                                                      hipMemcpyKindToCudaMemcpyKind(kind)));
}

inline static hipError_t hipMemcpyAtoH(void* dst, hipArray* srcArray, size_t srcOffset,
                                       size_t count) {
    return hipCUResultTohipError(cuMemcpyAtoH(dst, (CUarray)srcArray, srcOffset, count));
}

inline static hipError_t hipMemcpyHtoA(hipArray* dstArray, size_t dstOffset, const void* srcHost,
                                       size_t count) {
    return hipCUResultTohipError(cuMemcpyHtoA((CUarray)dstArray, dstOffset, srcHost, count));
}

inline static hipError_t hipDeviceSynchronize() {
    return hipCUDAErrorTohipError(cudaDeviceSynchronize());
}

inline static hipError_t hipDeviceGetCacheConfig(hipFuncCache_t* pCacheConfig) {
    return hipCUDAErrorTohipError(cudaDeviceGetCacheConfig(pCacheConfig));
}

inline static const char* hipGetErrorString(hipError_t error) {
    return cudaGetErrorString(hipErrorToCudaError(error));
}

inline static const char* hipGetErrorName(hipError_t error) {
    return cudaGetErrorName(hipErrorToCudaError(error));
}

inline static hipError_t hipGetDeviceCount(int* count) {
    return hipCUDAErrorTohipError(cudaGetDeviceCount(count));
}

inline static hipError_t hipGetDevice(int* device) {
    return hipCUDAErrorTohipError(cudaGetDevice(device));
}

inline static hipError_t hipIpcCloseMemHandle(void* devPtr) {
    return hipCUDAErrorTohipError(cudaIpcCloseMemHandle(devPtr));
}

inline static hipError_t hipIpcGetEventHandle(hipIpcEventHandle_t* handle, hipEvent_t event) {
    return hipCUDAErrorTohipError(cudaIpcGetEventHandle(handle, event));
}

inline static hipError_t hipIpcGetMemHandle(hipIpcMemHandle_t* handle, void* devPtr) {
    return hipCUDAErrorTohipError(cudaIpcGetMemHandle(handle, devPtr));
}

inline static hipError_t hipIpcOpenEventHandle(hipEvent_t* event, hipIpcEventHandle_t handle) {
    return hipCUDAErrorTohipError(cudaIpcOpenEventHandle(event, handle));
}

inline static hipError_t hipIpcOpenMemHandle(void** devPtr, hipIpcMemHandle_t handle,
                                             unsigned int flags) {
    return hipCUDAErrorTohipError(cudaIpcOpenMemHandle(devPtr, handle, flags));
}

inline static hipError_t hipMemset(void* devPtr, int value, size_t count) {
    return hipCUDAErrorTohipError(cudaMemset(devPtr, value, count));
}

inline static hipError_t hipMemsetAsync(void* devPtr, int value, size_t count,
                                        hipStream_t stream __dparm(0)) {
    return hipCUDAErrorTohipError(cudaMemsetAsync(devPtr, value, count, stream));
}

inline static hipError_t hipMemsetD8(hipDeviceptr_t dest, unsigned char value, size_t sizeBytes) {
    return hipCUResultTohipError(cuMemsetD8(dest, value, sizeBytes));
}

inline static hipError_t hipMemset2D(void* dst, size_t pitch, int value, size_t width, size_t height) {
    return hipCUDAErrorTohipError(cudaMemset2D(dst, pitch, value, width, height));
}

inline static hipError_t hipMemset2DAsync(void* dst, size_t pitch, int value, size_t width, size_t height, hipStream_t stream __dparm(0)) {
    return hipCUDAErrorTohipError(cudaMemset2DAsync(dst, pitch, value, width, height, stream));
}

inline static hipError_t hipMemset3D(hipPitchedPtr pitchedDevPtr, int  value, hipExtent extent ){
    return hipCUDAErrorTohipError(cudaMemset3D(pitchedDevPtr, value, extent));
}

inline static hipError_t hipMemset3DAsync(hipPitchedPtr pitchedDevPtr, int  value, hipExtent extent, hipStream_t stream __dparm(0) ){
    return hipCUDAErrorTohipError(cudaMemset3DAsync(pitchedDevPtr, value, extent, stream));
}

inline static hipError_t hipGetDeviceProperties(hipDeviceProp_t* p_prop, int device) {
    struct cudaDeviceProp cdprop;
    cudaError_t cerror;
    cerror = cudaGetDeviceProperties(&cdprop, device);
    strncpy(p_prop->name, cdprop.name, 256);
    p_prop->totalGlobalMem = cdprop.totalGlobalMem;
    p_prop->sharedMemPerBlock = cdprop.sharedMemPerBlock;
    p_prop->regsPerBlock = cdprop.regsPerBlock;
    p_prop->warpSize = cdprop.warpSize;
    for (int i = 0; i < 3; i++) {
        p_prop->maxThreadsDim[i] = cdprop.maxThreadsDim[i];
        p_prop->maxGridSize[i] = cdprop.maxGridSize[i];
    }
    p_prop->maxThreadsPerBlock = cdprop.maxThreadsPerBlock;
    p_prop->clockRate = cdprop.clockRate;
    p_prop->totalConstMem = cdprop.totalConstMem;
    p_prop->major = cdprop.major;
    p_prop->minor = cdprop.minor;
    p_prop->multiProcessorCount = cdprop.multiProcessorCount;
    p_prop->l2CacheSize = cdprop.l2CacheSize;
    p_prop->maxThreadsPerMultiProcessor = cdprop.maxThreadsPerMultiProcessor;
    p_prop->computeMode = cdprop.computeMode;
    p_prop->canMapHostMemory = cdprop.canMapHostMemory;
    p_prop->memoryClockRate = cdprop.memoryClockRate;
    p_prop->memoryBusWidth = cdprop.memoryBusWidth;

    // Same as clock-rate:
    p_prop->clockInstructionRate = cdprop.clockRate;

    int ccVers = p_prop->major * 100 + p_prop->minor * 10;

    p_prop->arch.hasGlobalInt32Atomics = (ccVers >= 110);
    p_prop->arch.hasGlobalFloatAtomicExch = (ccVers >= 110);
    p_prop->arch.hasSharedInt32Atomics = (ccVers >= 120);
    p_prop->arch.hasSharedFloatAtomicExch = (ccVers >= 120);

    p_prop->arch.hasFloatAtomicAdd = (ccVers >= 200);

    p_prop->arch.hasGlobalInt64Atomics = (ccVers >= 120);
    p_prop->arch.hasSharedInt64Atomics = (ccVers >= 110);

    p_prop->arch.hasDoubles = (ccVers >= 130);

    p_prop->arch.hasWarpVote = (ccVers >= 120);
    p_prop->arch.hasWarpBallot = (ccVers >= 200);
    p_prop->arch.hasWarpShuffle = (ccVers >= 300);
    p_prop->arch.hasFunnelShift = (ccVers >= 350);

    p_prop->arch.hasThreadFenceSystem = (ccVers >= 200);
    p_prop->arch.hasSyncThreadsExt = (ccVers >= 200);

    p_prop->arch.hasSurfaceFuncs = (ccVers >= 200);
    p_prop->arch.has3dGrid = (ccVers >= 200);
    p_prop->arch.hasDynamicParallelism = (ccVers >= 350);

    p_prop->concurrentKernels = cdprop.concurrentKernels;
    p_prop->pciBusID = cdprop.pciBusID;
    p_prop->pciDeviceID = cdprop.pciDeviceID;
    p_prop->maxSharedMemoryPerMultiProcessor = cdprop.sharedMemPerMultiprocessor;
    p_prop->isMultiGpuBoard = cdprop.isMultiGpuBoard;

    return hipCUDAErrorTohipError(cerror);
}

inline static hipError_t hipDeviceGetAttribute(int* pi, hipDeviceAttribute_t attr, int device) {
    enum cudaDeviceAttr cdattr;
    cudaError_t cerror;

    switch (attr) {
        case hipDeviceAttributeMaxThreadsPerBlock:
            cdattr = cudaDevAttrMaxThreadsPerBlock;
            break;
        case hipDeviceAttributeMaxBlockDimX:
            cdattr = cudaDevAttrMaxBlockDimX;
            break;
        case hipDeviceAttributeMaxBlockDimY:
            cdattr = cudaDevAttrMaxBlockDimY;
            break;
        case hipDeviceAttributeMaxBlockDimZ:
            cdattr = cudaDevAttrMaxBlockDimZ;
            break;
        case hipDeviceAttributeMaxGridDimX:
            cdattr = cudaDevAttrMaxGridDimX;
            break;
        case hipDeviceAttributeMaxGridDimY:
            cdattr = cudaDevAttrMaxGridDimY;
            break;
        case hipDeviceAttributeMaxGridDimZ:
            cdattr = cudaDevAttrMaxGridDimZ;
            break;
        case hipDeviceAttributeMaxSharedMemoryPerBlock:
            cdattr = cudaDevAttrMaxSharedMemoryPerBlock;
            break;
        case hipDeviceAttributeTotalConstantMemory:
            cdattr = cudaDevAttrTotalConstantMemory;
            break;
        case hipDeviceAttributeWarpSize:
            cdattr = cudaDevAttrWarpSize;
            break;
        case hipDeviceAttributeMaxRegistersPerBlock:
            cdattr = cudaDevAttrMaxRegistersPerBlock;
            break;
        case hipDeviceAttributeClockRate:
            cdattr = cudaDevAttrClockRate;
            break;
        case hipDeviceAttributeMemoryClockRate:
            cdattr = cudaDevAttrMemoryClockRate;
            break;
        case hipDeviceAttributeMemoryBusWidth:
            cdattr = cudaDevAttrGlobalMemoryBusWidth;
            break;
        case hipDeviceAttributeMultiprocessorCount:
            cdattr = cudaDevAttrMultiProcessorCount;
            break;
        case hipDeviceAttributeComputeMode:
            cdattr = cudaDevAttrComputeMode;
            break;
        case hipDeviceAttributeL2CacheSize:
            cdattr = cudaDevAttrL2CacheSize;
            break;
        case hipDeviceAttributeMaxThreadsPerMultiProcessor:
            cdattr = cudaDevAttrMaxThreadsPerMultiProcessor;
            break;
        case hipDeviceAttributeComputeCapabilityMajor:
            cdattr = cudaDevAttrComputeCapabilityMajor;
            break;
        case hipDeviceAttributeComputeCapabilityMinor:
            cdattr = cudaDevAttrComputeCapabilityMinor;
            break;
        case hipDeviceAttributeConcurrentKernels:
            cdattr = cudaDevAttrConcurrentKernels;
            break;
        case hipDeviceAttributePciBusId:
            cdattr = cudaDevAttrPciBusId;
            break;
        case hipDeviceAttributePciDeviceId:
            cdattr = cudaDevAttrPciDeviceId;
            break;
        case hipDeviceAttributeMaxSharedMemoryPerMultiprocessor:
            cdattr = cudaDevAttrMaxSharedMemoryPerMultiprocessor;
            break;
        case hipDeviceAttributeIsMultiGpuBoard:
            cdattr = cudaDevAttrIsMultiGpuBoard;
            break;
        case hipDeviceAttributeIntegrated:
            cdattr = cudaDevAttrIntegrated;
            break;
        default:
            cerror = cudaErrorInvalidValue;
            break;
    }

    cerror = cudaDeviceGetAttribute(pi, cdattr, device);

    return hipCUDAErrorTohipError(cerror);
}

inline static hipError_t hipOccupancyMaxActiveBlocksPerMultiprocessor(int* numBlocks,
                                                                      const void* func,
                                                                      int blockSize,
                                                                      size_t dynamicSMemSize) {
    cudaError_t cerror;
    cerror =
        cudaOccupancyMaxActiveBlocksPerMultiprocessor(numBlocks, func, blockSize, dynamicSMemSize);
    return hipCUDAErrorTohipError(cerror);
}

inline static hipError_t hipPointerGetAttributes(hipPointerAttribute_t* attributes, void* ptr) {
    struct cudaPointerAttributes cPA;
    hipError_t err = hipCUDAErrorTohipError(cudaPointerGetAttributes(&cPA, ptr));
    if (err == hipSuccess) {
        switch (cPA.memoryType) {
            case cudaMemoryTypeDevice:
                attributes->memoryType = hipMemoryTypeDevice;
                break;
            case cudaMemoryTypeHost:
                attributes->memoryType = hipMemoryTypeHost;
                break;
            default:
                return hipErrorUnknown;
        }
        attributes->device = cPA.device;
        attributes->devicePointer = cPA.devicePointer;
        attributes->hostPointer = cPA.hostPointer;
        attributes->isManaged = 0;
        attributes->allocationFlags = 0;
    }
    return err;
}


inline static hipError_t hipMemGetInfo(size_t* free, size_t* total) {
    return hipCUDAErrorTohipError(cudaMemGetInfo(free, total));
}

inline static hipError_t hipEventCreate(hipEvent_t* event) {
    return hipCUDAErrorTohipError(cudaEventCreate(event));
}

inline static hipError_t hipEventRecord(hipEvent_t event, hipStream_t stream __dparm(NULL)) {
    return hipCUDAErrorTohipError(cudaEventRecord(event, stream));
}

inline static hipError_t hipEventSynchronize(hipEvent_t event) {
    return hipCUDAErrorTohipError(cudaEventSynchronize(event));
}

inline static hipError_t hipEventElapsedTime(float* ms, hipEvent_t start, hipEvent_t stop) {
    return hipCUDAErrorTohipError(cudaEventElapsedTime(ms, start, stop));
}

inline static hipError_t hipEventDestroy(hipEvent_t event) {
    return hipCUDAErrorTohipError(cudaEventDestroy(event));
}


inline static hipError_t hipStreamCreateWithFlags(hipStream_t* stream, unsigned int flags) {
    return hipCUDAErrorTohipError(cudaStreamCreateWithFlags(stream, flags));
}


inline static hipError_t hipStreamCreate(hipStream_t* stream) {
    return hipCUDAErrorTohipError(cudaStreamCreate(stream));
}

inline static hipError_t hipStreamSynchronize(hipStream_t stream) {
    return hipCUDAErrorTohipError(cudaStreamSynchronize(stream));
}

inline static hipError_t hipStreamDestroy(hipStream_t stream) {
    return hipCUDAErrorTohipError(cudaStreamDestroy(stream));
}


inline static hipError_t hipStreamWaitEvent(hipStream_t stream, hipEvent_t event,
                                            unsigned int flags) {
    return hipCUDAErrorTohipError(cudaStreamWaitEvent(stream, event, flags));
}

inline static hipError_t hipStreamQuery(hipStream_t stream) {
    return hipCUDAErrorTohipError(cudaStreamQuery(stream));
}

inline static hipError_t hipStreamAddCallback(hipStream_t stream, hipStreamCallback_t callback,
                                              void* userData, unsigned int flags) {
    return hipCUDAErrorTohipError(
        cudaStreamAddCallback(stream, (cudaStreamCallback_t)callback, userData, flags));
}

inline static hipError_t hipDriverGetVersion(int* driverVersion) {
    cudaError_t err = cudaDriverGetVersion(driverVersion);

    // Override driver version to match version reported on HCC side.
    *driverVersion = 4;

    return hipCUDAErrorTohipError(err);
}

inline static hipError_t hipRuntimeGetVersion(int* runtimeVersion) {
    return hipCUDAErrorTohipError(cudaRuntimeGetVersion(runtimeVersion));
}

inline static hipError_t hipDeviceCanAccessPeer(int* canAccessPeer, int device, int peerDevice) {
    return hipCUDAErrorTohipError(cudaDeviceCanAccessPeer(canAccessPeer, device, peerDevice));
}

inline static hipError_t hipDeviceDisablePeerAccess(int peerDevice) {
    return hipCUDAErrorTohipError(cudaDeviceDisablePeerAccess(peerDevice));
}

inline static hipError_t hipDeviceEnablePeerAccess(int peerDevice, unsigned int flags) {
    return hipCUDAErrorTohipError(cudaDeviceEnablePeerAccess(peerDevice, flags));
}

inline static hipError_t hipCtxDisablePeerAccess(hipCtx_t peerCtx) {
    return hipCUResultTohipError(cuCtxDisablePeerAccess(peerCtx));
}

inline static hipError_t hipCtxEnablePeerAccess(hipCtx_t peerCtx, unsigned int flags) {
    return hipCUResultTohipError(cuCtxEnablePeerAccess(peerCtx, flags));
}

inline static hipError_t hipDevicePrimaryCtxGetState(hipDevice_t dev, unsigned int* flags,
                                                     int* active) {
    return hipCUResultTohipError(cuDevicePrimaryCtxGetState(dev, flags, active));
}

inline static hipError_t hipDevicePrimaryCtxRelease(hipDevice_t dev) {
    return hipCUResultTohipError(cuDevicePrimaryCtxRelease(dev));
}

inline static hipError_t hipDevicePrimaryCtxRetain(hipCtx_t* pctx, hipDevice_t dev) {
    return hipCUResultTohipError(cuDevicePrimaryCtxRetain(pctx, dev));
}

inline static hipError_t hipDevicePrimaryCtxReset(hipDevice_t dev) {
    return hipCUResultTohipError(cuDevicePrimaryCtxReset(dev));
}

inline static hipError_t hipDevicePrimaryCtxSetFlags(hipDevice_t dev, unsigned int flags) {
    return hipCUResultTohipError(cuDevicePrimaryCtxSetFlags(dev, flags));
}

inline static hipError_t hipMemGetAddressRange(hipDeviceptr_t* pbase, size_t* psize,
                                               hipDeviceptr_t dptr) {
    return hipCUResultTohipError(cuMemGetAddressRange(pbase, psize, dptr));
}

inline static hipError_t hipMemcpyPeer(void* dst, int dstDevice, const void* src, int srcDevice,
                                       size_t count) {
    return hipCUDAErrorTohipError(cudaMemcpyPeer(dst, dstDevice, src, srcDevice, count));
}

inline static hipError_t hipMemcpyPeerAsync(void* dst, int dstDevice, const void* src,
                                            int srcDevice, size_t count,
                                            hipStream_t stream __dparm(0)) {
    return hipCUDAErrorTohipError(
        cudaMemcpyPeerAsync(dst, dstDevice, src, srcDevice, count, stream));
}

// Profile APIs:
inline static hipError_t hipProfilerStart() { return hipCUDAErrorTohipError(cudaProfilerStart()); }

inline static hipError_t hipProfilerStop() { return hipCUDAErrorTohipError(cudaProfilerStop()); }

inline static hipError_t hipSetDeviceFlags(unsigned int flags) {
    return hipCUDAErrorTohipError(cudaSetDeviceFlags(flags));
}

inline static hipError_t hipEventCreateWithFlags(hipEvent_t* event, unsigned int flags) {
    return hipCUDAErrorTohipError(cudaEventCreateWithFlags(event, flags));
}

inline static hipError_t hipEventQuery(hipEvent_t event) {
    return hipCUDAErrorTohipError(cudaEventQuery(event));
}

inline static hipError_t hipCtxCreate(hipCtx_t* ctx, unsigned int flags, hipDevice_t device) {
    return hipCUResultTohipError(cuCtxCreate(ctx, flags, device));
}

inline static hipError_t hipCtxDestroy(hipCtx_t ctx) {
    return hipCUResultTohipError(cuCtxDestroy(ctx));
}

inline static hipError_t hipCtxPopCurrent(hipCtx_t* ctx) {
    return hipCUResultTohipError(cuCtxPopCurrent(ctx));
}

inline static hipError_t hipCtxPushCurrent(hipCtx_t ctx) {
    return hipCUResultTohipError(cuCtxPushCurrent(ctx));
}

inline static hipError_t hipCtxSetCurrent(hipCtx_t ctx) {
    return hipCUResultTohipError(cuCtxSetCurrent(ctx));
}

inline static hipError_t hipCtxGetCurrent(hipCtx_t* ctx) {
    return hipCUResultTohipError(cuCtxGetCurrent(ctx));
}

inline static hipError_t hipCtxGetDevice(hipDevice_t* device) {
    return hipCUResultTohipError(cuCtxGetDevice(device));
}

inline static hipError_t hipCtxGetApiVersion(hipCtx_t ctx, int* apiVersion) {
    return hipCUResultTohipError(cuCtxGetApiVersion(ctx, (unsigned int*)apiVersion));
}

inline static hipError_t hipCtxGetCacheConfig(hipFuncCache* cacheConfig) {
    return hipCUResultTohipError(cuCtxGetCacheConfig(cacheConfig));
}

inline static hipError_t hipCtxSetCacheConfig(hipFuncCache cacheConfig) {
    return hipCUResultTohipError(cuCtxSetCacheConfig(cacheConfig));
}

inline static hipError_t hipCtxSetSharedMemConfig(hipSharedMemConfig config) {
    return hipCUResultTohipError(cuCtxSetSharedMemConfig((CUsharedconfig)config));
}

inline static hipError_t hipCtxGetSharedMemConfig(hipSharedMemConfig* pConfig) {
    return hipCUResultTohipError(cuCtxGetSharedMemConfig((CUsharedconfig*)pConfig));
}

inline static hipError_t hipCtxSynchronize(void) {
    return hipCUResultTohipError(cuCtxSynchronize());
}

inline static hipError_t hipCtxGetFlags(unsigned int* flags) {
    return hipCUResultTohipError(cuCtxGetFlags(flags));
}

inline static hipError_t hipCtxDetach(hipCtx_t ctx) {
    return hipCUResultTohipError(cuCtxDetach(ctx));
}

inline static hipError_t hipDeviceGet(hipDevice_t* device, int ordinal) {
    return hipCUResultTohipError(cuDeviceGet(device, ordinal));
}

inline static hipError_t hipDeviceComputeCapability(int* major, int* minor, hipDevice_t device) {
    return hipCUResultTohipError(cuDeviceComputeCapability(major, minor, device));
}

inline static hipError_t hipDeviceGetName(char* name, int len, hipDevice_t device) {
    return hipCUResultTohipError(cuDeviceGetName(name, len, device));
}

inline static hipError_t hipDeviceGetPCIBusId(char* pciBusId, int len, hipDevice_t device) {
    return hipCUDAErrorTohipError(cudaDeviceGetPCIBusId(pciBusId, len, device));
}

inline static hipError_t hipDeviceGetByPCIBusId(int* device, const char* pciBusId) {
    return hipCUDAErrorTohipError(cudaDeviceGetByPCIBusId(device, pciBusId));
}

inline static hipError_t hipDeviceGetSharedMemConfig(hipSharedMemConfig* config) {
    return hipCUDAErrorTohipError(cudaDeviceGetSharedMemConfig(config));
}

inline static hipError_t hipDeviceSetSharedMemConfig(hipSharedMemConfig config) {
    return hipCUDAErrorTohipError(cudaDeviceSetSharedMemConfig(config));
}

inline static hipError_t hipDeviceGetLimit(size_t* pValue, hipLimit_t limit) {
    return hipCUDAErrorTohipError(cudaDeviceGetLimit(pValue, limit));
}

inline static hipError_t hipDeviceTotalMem(size_t* bytes, hipDevice_t device) {
    return hipCUResultTohipError(cuDeviceTotalMem(bytes, device));
}

inline static hipError_t hipModuleLoad(hipModule_t* module, const char* fname) {
    return hipCUResultTohipError(cuModuleLoad(module, fname));
}

inline static hipError_t hipModuleUnload(hipModule_t hmod) {
    return hipCUResultTohipError(cuModuleUnload(hmod));
}

inline static hipError_t hipModuleGetFunction(hipFunction_t* function, hipModule_t module,
                                              const char* kname) {
    return hipCUResultTohipError(cuModuleGetFunction(function, module, kname));
}

inline static hipError_t hipFuncGetAttributes(hipFuncAttributes* attr, const void* func) {
    return hipCUDAErrorTohipError(cudaFuncGetAttributes(attr, func));
}

inline static hipError_t hipModuleGetGlobal(hipDeviceptr_t* dptr, size_t* bytes, hipModule_t hmod,
                                            const char* name) {
    return hipCUResultTohipError(cuModuleGetGlobal(dptr, bytes, hmod, name));
}

inline static hipError_t hipModuleLoadData(hipModule_t* module, const void* image) {
    return hipCUResultTohipError(cuModuleLoadData(module, image));
}

inline static hipError_t hipModuleLoadDataEx(hipModule_t* module, const void* image,
                                             unsigned int numOptions, hipJitOption* options,
                                             void** optionValues) {
    return hipCUResultTohipError(
        cuModuleLoadDataEx(module, image, numOptions, options, optionValues));
}

inline static hipError_t hipModuleLaunchKernel(hipFunction_t f, unsigned int gridDimX,
                                               unsigned int gridDimY, unsigned int gridDimZ,
                                               unsigned int blockDimX, unsigned int blockDimY,
                                               unsigned int blockDimZ, unsigned int sharedMemBytes,
                                               hipStream_t stream, void** kernelParams,
                                               void** extra) {
    return hipCUResultTohipError(cuLaunchKernel(f, gridDimX, gridDimY, gridDimZ, blockDimX,
                                                blockDimY, blockDimZ, sharedMemBytes, stream,
                                                kernelParams, extra));
}


inline static hipError_t hipFuncSetCacheConfig(const void* func, hipFuncCache_t cacheConfig) {
    return hipCUDAErrorTohipError(cudaFuncSetCacheConfig(func, cacheConfig));
}

#ifdef __cplusplus
}
#endif

#ifdef __CUDACC__

template <class T>
inline static hipError_t hipOccupancyMaxPotentialBlockSize(int* minGridSize, int* blockSize, T func,
                                                           size_t dynamicSMemSize = 0,
                                                           int blockSizeLimit = 0,
                                                           unsigned int flags = 0) {
    cudaError_t cerror;
    cerror = cudaOccupancyMaxPotentialBlockSize(minGridSize, blockSize, func, dynamicSMemSize,
                                                blockSizeLimit, flags);
    return hipCUDAErrorTohipError(cerror);
}

template <class T, int dim, enum hipTextureReadMode readMode>
inline static hipError_t hipBindTexture(size_t* offset, const struct texture<T, dim, readMode>& tex,
                                        const void* devPtr, size_t size = UINT_MAX) {
    return hipCUDAErrorTohipError(cudaBindTexture(offset, tex, devPtr, size));
}

template <class T, int dim, enum hipTextureReadMode readMode>
inline static hipError_t hipBindTexture(size_t* offset, struct texture<T, dim, readMode>& tex,
                                        const void* devPtr, const struct hipChannelFormatDesc& desc,
                                        size_t size = UINT_MAX) {
    return hipCUDAErrorTohipError(cudaBindTexture(offset, tex, devPtr, desc, size));
}

template <class T, int dim, enum hipTextureReadMode readMode>
inline static hipError_t hipUnbindTexture(struct texture<T, dim, readMode>* tex) {
    return hipCUDAErrorTohipError(cudaUnbindTexture(tex));
}

inline static hipError_t hipBindTexture(size_t* offset, textureReference* tex, const void* devPtr,
                                        const hipChannelFormatDesc* desc, size_t size = UINT_MAX){
    return hipCUDAErrorTohipError(cudaBindTexture(offset, tex, devPtr, desc, size));
}

template <class T, int dim, enum hipTextureReadMode readMode>
inline static hipError_t hipBindTextureToArray(struct texture<T, dim, readMode>& tex,
                                               hipArray_const_t array,
                                               const struct hipChannelFormatDesc& desc) {
    return hipCUDAErrorTohipError(cudaBindTextureToArray(tex, array, desc));
}

template <class T, int dim, enum hipTextureReadMode readMode>
<<<<<<< HEAD
inline static hipError_t hipBindTextureToArray(struct texture<T, dim, readMode> *tex,
                                               hipArray_const_t array,
                                               const struct hipChannelFormatDesc* desc) {
    return hipCUDAErrorTohipError(cudaBindTextureToArray(tex, array, desc));
}

template <class T, int dim, enum cudaTextureReadMode readMode>
=======
>>>>>>> 583b6b27
inline static hipError_t hipBindTextureToArray(struct texture<T, dim, readMode>& tex,
                                               hipArray_const_t array) {
    return hipCUDAErrorTohipError(cudaBindTextureToArray(tex, array));
}

template <class T>
inline static hipChannelFormatDesc hipCreateChannelDesc() {
    return cudaCreateChannelDesc<T>();
}

inline static hipChannelFormatDesc hipCreateChannelDesc(int x, int y, int z, int w,
                                                        hipChannelFormatKind f) {
    return cudaCreateChannelDesc(x, y, z, w, hipChannelFormatKindToCudaChannelFormatKind(f));
}

inline static hipError_t hipCreateTextureObject(hipTextureObject_t* pTexObject,
                                                const hipResourceDesc* pResDesc,
                                                const hipTextureDesc* pTexDesc,
                                                const hipResourceViewDesc* pResViewDesc) {
    return hipCUDAErrorTohipError(
        cudaCreateTextureObject(pTexObject, pResDesc, pTexDesc, pResViewDesc));
}

inline static hipError_t hipDestroyTextureObject(hipTextureObject_t textureObject) {
    return hipCUDAErrorTohipError(cudaDestroyTextureObject(textureObject));
}

inline static hipError_t hipCreateSurfaceObject(hipSurfaceObject_t* pSurfObject,
                                                const hipResourceDesc* pResDesc) {
    return hipCUDAErrorTohipError(cudaCreateSurfaceObject(pSurfObject, pResDesc));
}

inline static hipError_t hipDestroySurfaceObject(hipSurfaceObject_t surfaceObject) {
    return hipCUDAErrorTohipError(cudaDestroySurfaceObject(surfaceObject));
}

inline static hipError_t hipGetTextureObjectResourceDesc(hipResourceDesc* pResDesc,
                                           hipTextureObject_t textureObject) {
    return hipCUDAErrorTohipError(cudaGetTextureObjectResourceDesc( pResDesc, textureObject));
}
#endif  //__CUDACC__

#endif  // HIP_INCLUDE_HIP_NVCC_DETAIL_HIP_RUNTIME_API_H<|MERGE_RESOLUTION|>--- conflicted
+++ resolved
@@ -1200,16 +1200,13 @@
 }
 
 template <class T, int dim, enum hipTextureReadMode readMode>
-<<<<<<< HEAD
 inline static hipError_t hipBindTextureToArray(struct texture<T, dim, readMode> *tex,
                                                hipArray_const_t array,
                                                const struct hipChannelFormatDesc* desc) {
     return hipCUDAErrorTohipError(cudaBindTextureToArray(tex, array, desc));
 }
 
-template <class T, int dim, enum cudaTextureReadMode readMode>
-=======
->>>>>>> 583b6b27
+template <class T, int dim, enum hipTextureReadMode readMode>
 inline static hipError_t hipBindTextureToArray(struct texture<T, dim, readMode>& tex,
                                                hipArray_const_t array) {
     return hipCUDAErrorTohipError(cudaBindTextureToArray(tex, array));
