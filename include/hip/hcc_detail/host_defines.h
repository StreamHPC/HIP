/*
Copyright (c) 2015 - present Advanced Micro Devices, Inc. All rights reserved.

Permission is hereby granted, free of charge, to any person obtaining a copy
of this software and associated documentation files (the "Software"), to deal
in the Software without restriction, including without limitation the rights
to use, copy, modify, merge, publish, distribute, sublicense, and/or sell
copies of the Software, and to permit persons to whom the Software is
furnished to do so, subject to the following conditions:

The above copyright notice and this permission notice shall be included in
all copies or substantial portions of the Software.

THE SOFTWARE IS PROVIDED "AS IS", WITHOUT WARRANTY OF ANY KIND, EXPRESS OR
IMPLIED, INCLUDING BUT NOT LIMITED TO THE WARRANTIES OF MERCHANTABILITY,
FITNESS FOR A PARTICULAR PURPOSE AND NONINFRINGEMENT.  IN NO EVENT SHALL THE
AUTHORS OR COPYRIGHT HOLDERS BE LIABLE FOR ANY CLAIM, DAMAGES OR OTHER
LIABILITY, WHETHER IN AN ACTION OF CONTRACT, TORT OR OTHERWISE, ARISING FROM,
OUT OF OR IN CONNECTION WITH THE SOFTWARE OR THE USE OR OTHER DEALINGS IN
THE SOFTWARE.
*/

/**
 *  @file  hcc_detail/host_defines.h
 *  @brief TODO-doc
 */

#ifndef HIP_INCLUDE_HIP_HCC_DETAIL_HOST_DEFINES_H
#define HIP_INCLUDE_HIP_HCC_DETAIL_HOST_DEFINES_H


// Add guard to Generic Grid Launch method
#ifndef GENERIC_GRID_LAUNCH
#define GENERIC_GRID_LAUNCH 1
#endif

#ifdef __HCC__
/**
 * Function and kernel markers
 */
#define __host__     __attribute__((cpu))
#define __device__   __attribute__((hc))

#if GENERIC_GRID_LAUNCH == 0
#define __global__  __attribute__((hc_grid_launch)) __attribute__((used))
#else
<<<<<<< HEAD
//#warning "GGL global define reached"
#define __global__ __attribute__((hc, weak))
=======
#define __global__ __attribute__((annotate("hip__global__"), hc, used, weak))
>>>>>>> fed03710
#endif //GENERIC_GRID_LAUNCH

#define __noinline__      __attribute__((noinline))
#define __forceinline__   __attribute__((always_inline))



/*
 * Variable Type Qualifiers:
 */
// _restrict is supported by the compiler
#define __shared__     tile_static
#define __constant__   __attribute__((hc))

#else
// Non-HCC compiler
/**
 * Function and kernel markers
 */
#define __host__
#define __device__

#define __global__

#define __noinline__
#define __forceinline__

#define __shared__
#define __constant__

#endif

#endif<|MERGE_RESOLUTION|>--- conflicted
+++ resolved
@@ -44,12 +44,7 @@
 #if GENERIC_GRID_LAUNCH == 0
 #define __global__  __attribute__((hc_grid_launch)) __attribute__((used))
 #else
-<<<<<<< HEAD
-//#warning "GGL global define reached"
-#define __global__ __attribute__((hc, weak))
-=======
 #define __global__ __attribute__((annotate("hip__global__"), hc, used, weak))
->>>>>>> fed03710
 #endif //GENERIC_GRID_LAUNCH
 
 #define __noinline__      __attribute__((noinline))
