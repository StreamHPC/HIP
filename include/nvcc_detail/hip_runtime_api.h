--- conflicted
+++ resolved
@@ -242,17 +242,10 @@
         cdattr = cudaDevAttrMaxRegistersPerBlock; break;
     case hipDeviceAttributeClockRate:
         cdattr = cudaDevAttrClockRate; break;
-<<<<<<< HEAD
-#ifdef USE_ROCR_20
     case hipDeviceAttributeMemoryClockRate:
         cdattr = cudaDevAttrMemoryClockRate; break;
     case hipDeviceAttributeMemoryBusWidth:
         cdattr = cudaDevAttrGlobalMemoryBusWidth; break;
-#endif
-=======
-    case hipDeviceAttributeMemoryClockRate:
-        cdattr = cudaDevAttrMemoryClockRate; break;
->>>>>>> 812f56c1
     case hipDeviceAttributeMultiprocessorCount:
         cdattr = cudaDevAttrMultiProcessorCount; break;
     case hipDeviceAttributeComputeMode:
