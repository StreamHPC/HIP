--- conflicted
+++ resolved
@@ -1,467 +1,467 @@
-//===---- tools/extra/ToolTemplate.cpp - Template for refactoring tool ----===//
-//
-//                     The LLVM Compiler Infrastructure
-//
-// This file is distributed under the University of Illinois Open Source
-// License. See LICENSE.TXT for details.
-//
-//===----------------------------------------------------------------------===//
-//
-//  This file implements an empty refactoring tool using the clang tooling.
-//  The goal is to lower the "barrier to entry" for writing refactoring tools.
-//
-//  Usage:
-//  tool-template <cmake-output-dir> <file1> <file2> ...
-//
-//  Where <cmake-output-dir> is a CMake build directory in which a file named
-//  compile_commands.json exists (enable -DCMAKE_EXPORT_COMPILE_COMMANDS in
-//  CMake to get this output).
-//
-//  <file1> ... specify the paths of files in the CMake source tree. This path
-//  is looked up in the compile command database. If the path of a file is
-//  absolute, it needs to point into CMake's source tree. If the path is
-//  relative, the current working directory needs to be in the CMake source
-//  tree and the file must be in a subdirectory of the current working
-//  directory. "./" prefixes in the relative files will be automatically
-//  removed, but the rest of a relative path must be a suffix of a path in
-//  the compile command line database.
-//
-//  For example, to use tool-template on all files in a subtree of the
-//  source tree, use:
-//
-//    /path/in/subtree $ find . -name '*.cpp'|
-//        xargs tool-template /path/to/build
-//
-//===----------------------------------------------------------------------===//
-
-#include "clang/ASTMatchers/ASTMatchers.h"
-#include "clang/ASTMatchers/ASTMatchFinder.h"
-#include "clang/Basic/SourceManager.h"
-#include "clang/Frontend/FrontendActions.h"
-#include "clang/Lex/Lexer.h"
-#include "clang/Tooling/CommonOptionsParser.h"
-#include "clang/Tooling/Refactoring.h"
-#include "clang/Tooling/Tooling.h"
-#include "llvm/Support/CommandLine.h"
-#include "llvm/Support/MemoryBuffer.h"
-#include "llvm/Support/Signals.h"
-#include "llvm/Support/Debug.h"
-#include "clang/Frontend/TextDiagnosticPrinter.h"
-#include "clang/Rewrite/Core/Rewriter.h"
-#include "clang/Lex/MacroInfo.h"
-#include "clang/Frontend/CompilerInstance.h"
-#include "clang/Lex/Preprocessor.h"
-#include "clang/Lex/PPCallbacks.h"
-
-#include <fstream>
-#include <cstdio>
-
-using namespace clang;
-using namespace clang::ast_matchers;
-using namespace clang::tooling;
-using namespace llvm;
-
-#define DEBUG_TYPE "cuda2hip"
-
-namespace {
-  struct hipName {
-  hipName() {
-      // defines
-      cuda2hipRename["__CUDACC__"] = "__HIPCC__";
-
-      // includes
-      cuda2hipRename["cuda_runtime.h"] = "hip_runtime.h";
-      cuda2hipRename["cuda_runtime_api.h"] = "hip_runtime_api.h";
-
-      // Error codes and return types:
-      cuda2hipRename["cudaError_t"] = "hipError_t";
-      cuda2hipRename["cudaError"] = "hipError";
-      cuda2hipRename["cudaSuccess"] = "hipSuccess";
-
-      cuda2hipRename["cudaErrorUnknown"] = "hipErrorUnknown";
-      cuda2hipRename["cudaErrorMemoryAllocation"] = "hipErrorMemoryAllocation";
-      cuda2hipRename["cudaErrorMemoryFree"] = "hipErrorMemoryFree";
-      cuda2hipRename["cudaErrorUnknownSymbol"] = "hipErrorUnknownSymbol";
-      cuda2hipRename["cudaErrorOutOfResources"] = "hipErrorOutOfResources";
-      cuda2hipRename["cudaErrorInvalidValue"] = "hipErrorInvalidValue";
-      cuda2hipRename["cudaErrorInvalidResourceHandle"] = "hipErrorInvalidResourceHandle";
-      cuda2hipRename["cudaErrorInvalidDevice"] = "hipErrorInvalidDevice";
-      cuda2hipRename["cudaErrorNoDevice"] = "hipErrorNoDevice";
-      cuda2hipRename["cudaErrorNotReady"] = "hipErrorNotReady";
-      cuda2hipRename["cudaErrorUnknown"] = "hipErrorUnknown";
-
-      // error APIs:
-      cuda2hipRename["cudaGetLastError"] = "hipGetLastError";
-      cuda2hipRename["cudaPeekAtLastError"] = "hipPeekAtLastError";
-      cuda2hipRename["cudaGetErrorName"] = "hipGetErrorName";
-      cuda2hipRename["cudaGetErrorString"] = "hipGetErrorString";
-
-      // Memcpy
-      cuda2hipRename["cudaMemcpy"] = "hipMemcpy";
-      cuda2hipRename["cudaMemcpyHostToHost"] = "hipMemcpyHostToHost";
-      cuda2hipRename["cudaMemcpyHostToDevice"] = "hipMemcpyHostToDevice";
-      cuda2hipRename["cudaMemcpyDeviceToHost"] = "hipMemcpyDeviceToHost";
-      cuda2hipRename["cudaMemcpyDeviceToDevice"] = "hipMemcpyDeviceToDevice";
-      cuda2hipRename["cudaMemcpyDefault"] = "hipMemcpyDefault";
-      cuda2hipRename["cudaMemcpyToSymbol"] = "hipMemcpyToSymbol";
-      cuda2hipRename["cudaMemset"] = "hipMemset";
-      cuda2hipRename["cudaMemsetAsync"] = "hipMemsetAsync";
-      cuda2hipRename["cudaMemcpyAsync"] = "hipMemcpyAsync";
-      cuda2hipRename["cudaMemGetInfo"] = "hipMemGetInfo";
-      cuda2hipRename["cudaMemcpyKind"] = "hipMemcpyKind";
-
-      // Memory management :
-      cuda2hipRename["cudaMalloc"] = "hipMalloc";
-      cuda2hipRename["cudaMallocHost"] = "hipMallocHost";
-      cuda2hipRename["cudaFree"] = "hipFree";
-      cuda2hipRename["cudaFreeHost"] = "hipFreeHost";
-
-      // Coordinate Indexing and Dimensions:
-      cuda2hipRename["threadIdx.x"] = "hipThreadIdx_x";
-      cuda2hipRename["threadIdx.y"] = "hipThreadIdx_y";
-      cuda2hipRename["threadIdx.z"] = "hipThreadIdx_z";
-
-      cuda2hipRename["blockIdx.x"] = "hipBlockIdx_x";
-      cuda2hipRename["blockIdx.y"] = "hipBlockIdx_y";
-      cuda2hipRename["blockIdx.z"] = "hipBlockIdx_z";
-
-      cuda2hipRename["blockDim.x"] = "hipBlockDim_x";
-      cuda2hipRename["blockDim.y"] = "hipBlockDim_y";
-      cuda2hipRename["blockDim.z"] = "hipBlockDim_z";
-
-      cuda2hipRename["gridDim.x"] = "hipGridDim_x";
-      cuda2hipRename["gridDim.y"] = "hipGridDim_y";
-      cuda2hipRename["gridDim.z"] = "hipGridDim_z";
-
-      cuda2hipRename["blockIdx.x"] = "hipBlockIdx_x";
-      cuda2hipRename["blockIdx.y"] = "hipBlockIdx_y";
-      cuda2hipRename["blockIdx.z"] = "hipBlockIdx_z";
-
-      cuda2hipRename["blockDim.x"] = "hipBlockDim_x";
-      cuda2hipRename["blockDim.y"] = "hipBlockDim_y";
-      cuda2hipRename["blockDim.z"] = "hipBlockDim_z";
-
-      cuda2hipRename["gridDim.x"] = "hipGridDim_x";
-      cuda2hipRename["gridDim.y"] = "hipGridDim_y";
-      cuda2hipRename["gridDim.z"] = "hipGridDim_z";
-
-
-      cuda2hipRename["warpSize"] = "hipWarpSize";
-
-      // Events 
-      cuda2hipRename["cudaEvent_t"] = "hipEvent_t";
-      cuda2hipRename["cudaEventCreate"] = "hipEventCreate";
-      cuda2hipRename["cudaEventCreateWithFlags"] = "hipEventCreateWithFlags";
-      cuda2hipRename["cudaEventDestroy"] = "hipEventDestroy";
-      cuda2hipRename["cudaEventRecord"] = "hipEventRecord";
-      cuda2hipRename["cudaEventElapsedTime"] = "hipEventElapsedTime";
-      cuda2hipRename["cudaEventSynchronize"] = "hipEventSynchronize";
-
-      // Streams
-      cuda2hipRename["cudaStream_t"] = "hipStream_t";
-      cuda2hipRename["cudaStreamCreate"] = "hipStreamCreate";
-      cuda2hipRename["cudaStreamCreateWithFlags"] = "hipStreamCreateWithFlags";
-      cuda2hipRename["cudaStreamDestroy"] = "hipStreamDestroy";
-      cuda2hipRename["cudaStreamWaitEvent"] = "hipStreamWaitEven";
-      cuda2hipRename["cudaStreamSynchronize"] = "hipStreamSynchronize";
-      cuda2hipRename["cudaStreamDefault"] = "hipStreamDefault";
-      cuda2hipRename["cudaStreamNonBlocking"] = "hipStreamNonBlocking";
-
-      // Other synchronization 
-      cuda2hipRename["cudaDeviceSynchronize"] = "hipDeviceSynchronize";
-      cuda2hipRename["cudaThreadSynchronize"] = "hipDeviceSynchronize";  // translate deprecated cudaThreadSynchronize
-      cuda2hipRename["cudaDeviceReset"] = "hipDeviceReset";
-      cuda2hipRename["cudaThreadExit"] = "hipDeviceReset";               // translate deprecated cudaThreadExit
-      cuda2hipRename["cudaSetDevice"] = "hipSetDevice";
-      cuda2hipRename["cudaGetDevice"] = "hipGetDevice";
-
-      // Device 
-      cuda2hipRename["cudaDeviceProp"] = "hipDeviceProp_t";
-      cuda2hipRename["cudaGetDeviceProperties"] = "hipDeviceGetProperties";
-
-      // Cache config
-      cuda2hipRename["cudaDeviceSetCacheConfig"] = "hipDeviceSetCacheConfig";
-      cuda2hipRename["cudaThreadSetCacheConfig"] = "hipDeviceSetCacheConfig"; // translate deprecated
-      cuda2hipRename["cudaDeviceGetCacheConfig"] = "hipDeviceGetCacheConfig";
-      cuda2hipRename["cudaThreadGetCacheConfig"] = "hipDeviceGetCacheConfig"; // translate deprecated
-      cuda2hipRename["cudaFuncCache"] = "hipFuncCache";
-      cuda2hipRename["cudaFuncCachePreferNone"] = "hipFuncCachePreferNone";
-      cuda2hipRename["cudaFuncCachePreferShared"] = "hipFuncCachePreferShared";
-      cuda2hipRename["cudaFuncCachePreferL1"] = "hipFuncCachePreferL1";
-      cuda2hipRename["cudaFuncCachePreferEqual"] = "hipFuncCachePreferEqual";
-      // function
-      cuda2hipRename["cudaFuncSetCacheConfig"] = "hipFuncSetCacheConfig";
-
-      cuda2hipRename["cudaDriverGetVersion"] = "hipDriverGetVersion";
-
-      // Peer2Peer
-      cuda2hipRename["cudaDeviceCanAccessPeer"] = "hipDeviceCanAccessPeer";
-      cuda2hipRename["cudaDeviceDisablePeerAccess"] = "hipDeviceDisablePeerAccess";
-      cuda2hipRename["cudaDeviceEnablePeerAccess"] = "hipDeviceEnablePeerAccess";
-      cuda2hipRename["cudaMemcpyPeerAsync"] = "hipMemcpyPeerAsync";
-      cuda2hipRename["cudaMemcpyPeer"] = "hipMemcpyPeer";
-
-      // Shared mem:
-      cuda2hipRename["cudaDeviceSetSharedMemConfig"] = "hipDeviceSetSharedMemConfig";
-      cuda2hipRename["cudaThreadSetSharedMemConfig"] = "hipDeviceSetSharedMemConfig"; // translate deprecated
-      cuda2hipRename["cudaDeviceGetSharedMemConfig"] = "hipDeviceGetSharedMemConfig";
-      cuda2hipRename["cudaThreadGetSharedMemConfig"] = "hipDeviceGetSharedMemConfig";  // translate deprecated
-      cuda2hipRename["cudaSharedMemConfig"] = "hipSharedMemConfig";
-      cuda2hipRename["cudaSharedMemBankSizeDefault"] = "hipSharedMemBankSizeDefault";
-      cuda2hipRename["cudaSharedMemBankSizeFourByte"] = "hipSharedMemBankSizeFourByte";
-      cuda2hipRename["cudaSharedMemBankSizeEightByte"] = "hipSharedMemBankSizeEightByte";
-
-      cuda2hipRename["cudaGetDeviceCount"] = "hipGetDeviceCount";
-
-      // Profiler
-      //cuda2hipRename["cudaProfilerInitialize"] = "hipProfilerInitialize";  // see if these are called anywhere.
-      cuda2hipRename["cudaProfilerStart"] = "hipProfilerStart";
-      cuda2hipRename["cudaProfilerStop"] = "hipProfilerStop";
-
-      cuda2hipRename["cudaChannelFormatDesc"] = "hipChannelFormatDesc";
-      cuda2hipRename["cudaFilterModePoint"] = "hipFilterModePoint";
-      cuda2hipRename["cudaReadModeElementType"] = "hipReadModeElementType";
-
-      cuda2hipRename["cudaCreateChannelDesc"] = "hipCreateChannelDesc";
-      cuda2hipRename["cudaBindTexture"] = "hipBindTexture";
-      cuda2hipRename["cudaUnbindTexture"] = "hipUnbindTexture";
-    }
-    DenseMap<StringRef, StringRef> cuda2hipRename;
-  };
-
-  struct HipifyPPCallbacks : public PPCallbacks, public SourceFileCallbacks {
-    HipifyPPCallbacks(Replacements * R)
-      : SeenEnd(false), _sm(nullptr), Replace(R)
-    {
-    }
-
-    virtual bool handleBeginSource(CompilerInstance &CI, StringRef Filename) override
-    {
-      Preprocessor &PP = CI.getPreprocessor();
-      SourceManager & SM = CI.getSourceManager();
-      setSourceManager(&SM);
-      PP.addPPCallbacks(std::unique_ptr<HipifyPPCallbacks>(this));
-      PP.Retain();
-      return true;
-    }
-
-    virtual void InclusionDirective(
-      SourceLocation hash_loc,
-      const Token &include_token,
-      StringRef file_name,
-      bool is_angled,
-      CharSourceRange filename_range,
-      const FileEntry *file,
-      StringRef search_path,
-      StringRef relative_path,
-      const clang::Module *imported) override
-    {
-      if (_sm->isWrittenInMainFile(hash_loc)) {
-        if (is_angled) {
-          if (N.cuda2hipRename.count(file_name)) {
-            std::string repName = N.cuda2hipRename[file_name];
-            llvm::errs() << "\nInclude file found: " << file_name << "\n";
-            llvm::errs() << "\nSourceLocation:"; filename_range.getBegin().dump(*_sm);
-            llvm::errs() << "\nWill be replaced with " << repName << "\n";
-            SourceLocation sl = filename_range.getBegin();
-            SourceLocation sle = filename_range.getEnd();
-            const char* B = _sm->getCharacterData(sl);
-            const char* E = _sm->getCharacterData(sle);
-            repName = "<" + repName + ">";
-            Replacement Rep(*_sm, sl, E - B, repName);
-            Replace->insert(Rep);
-          }
-        }
-      }
-    }
-
-    virtual void MacroDefined(const Token &MacroNameTok,
-      const MacroDirective *MD) override
-    {
-      if (_sm->isWrittenInMainFile(MD->getLocation()) &&
-          MD->getKind() == MacroDirective::MD_Define)
-      {
-        for (auto T : MD->getMacroInfo()->tokens())
-        {
-          if (T.isAnyIdentifier()) {
-            StringRef name = T.getIdentifierInfo()->getName();
-            if (N.cuda2hipRename.count(name)) {
-              StringRef repName = N.cuda2hipRename[name];
-              llvm::errs() << "\nIdentifier " << name
-              << " found in definition of macro " << MacroNameTok.getIdentifierInfo()->getName() << "\n";
-              llvm::errs() << "\nwill be replaced with: " << repName << "\n";
-              SourceLocation sl = T.getLocation();
-              llvm::errs() << "\nSourceLocation: ";sl.dump(*_sm);
-              llvm::errs() << "\n";
-              Replacement Rep(*_sm, sl, name.size(), repName);
-              Replace->insert(Rep);
-            }
-          }
-        }
-      }
-    }
-
-    void EndOfMainFile() override 
-    { 
-   
-    }
-    
-    bool SeenEnd;
-    void setSourceManager(SourceManager * sm) { _sm = sm; }
-
-    private:
-
-    SourceManager * _sm;
-    Replacements * Replace;
-    struct hipName N;
-  };
-
-class Cuda2HipCallback : public MatchFinder::MatchCallback {
- public:
-   Cuda2HipCallback(Replacements *Replace) : Replace(Replace) {}
-
-  void run(const MatchFinder::MatchResult &Result) override {
-
-    SourceManager * SM = Result.SourceManager;
-
-	  if (const CallExpr * call = Result.Nodes.getNodeAs<clang::CallExpr>("cudaCall"))
-	  {
-		  const FunctionDecl * funcDcl = call->getDirectCallee();
-		  std::string name = funcDcl->getDeclName().getAsString();
-		  if (N.cuda2hipRename.count(name)) {
-			  std::string repName = N.cuda2hipRename[name];
-        SourceLocation sl = call->getLocStart();
-			  Replacement Rep(*SM, SM->isMacroArgExpansion(sl) ?
-         SM->getImmediateSpellingLoc(sl) : sl, name.length(), repName);
-			  Replace->insert(Rep);
-		  }
-	  }
-
-	  if (const CUDAKernelCallExpr * launchKernel = Result.Nodes.getNodeAs<clang::CUDAKernelCallExpr>("cudaLaunchKernel"))
-	  {
-      LangOptions DefaultLangOptions;
-
-		  const FunctionDecl * kernelDecl = launchKernel->getDirectCallee();
-
-      const ParmVarDecl * pvdFirst = kernelDecl->getParamDecl(0);
-      const ParmVarDecl * pvdLast = kernelDecl->getParamDecl(kernelDecl->getNumParams()-1);
-      SourceLocation kernelArgListStart(pvdFirst->getLocStart());
-      SourceLocation kernelArgListEnd(pvdLast->getLocEnd());
-      SourceLocation stop = clang::Lexer::getLocForEndOfToken(kernelArgListEnd, 0, *SM, DefaultLangOptions);
-      size_t replacementLength = SM->getCharacterData(stop) - SM->getCharacterData(kernelArgListStart);
-      std::string outs(SM->getCharacterData(kernelArgListStart), replacementLength);
-      llvm::outs() << "initial paramlist: " << outs.c_str() << "\n";
-      outs = "hipLaunchParm lp, " + outs;
-      llvm::outs() << "new paramlist: " << outs.c_str() << "\n";
-      Replacement Rep0(*(Result.SourceManager), kernelArgListStart, replacementLength, outs);
-      Replace->insert(Rep0);
-
-
-      std::string name = kernelDecl->getDeclName().getAsString();
-      std::string repName = "hipLaunchKernel(HIP_KERNEL_NAME(" + name + "), ";
-      
-
-      const CallExpr * config = launchKernel->getConfig();
-      llvm::outs() << "\nKernel config arguments:\n";
-      for (unsigned argno = 0; argno < config->getNumArgs(); argno++)
-      {
-        const Expr * arg = config->getArg(argno);
-        if (!isa<CXXDefaultArgExpr>(arg)) {
-          std::string typeCtor = "";
-          const ParmVarDecl * pvd = config->getDirectCallee()->getParamDecl(argno);
-          
-          SourceLocation sl(arg->getLocStart());
-          SourceLocation el(arg->getLocEnd());
-          SourceLocation stop = clang::Lexer::getLocForEndOfToken(el, 0, *SM, DefaultLangOptions);
-          std::string outs(SM->getCharacterData(sl), SM->getCharacterData(stop) - SM->getCharacterData(sl));
-          llvm::outs() << "args[ " << argno << "]" << outs.c_str() << " <" << pvd->getType().getAsString() << ">\n";
-          if (pvd->getType().getAsString().compare("dim3") == 0)
-            repName += " dim3(" + outs + "),";
-          else
-            repName += " " + outs + ",";
-        } else
-          repName += " 0,";
-      }
- 
-      for (unsigned argno = 0; argno < launchKernel->getNumArgs(); argno++)
-      {
-        const Expr * arg = launchKernel->getArg(argno);
-        SourceLocation sl(arg->getLocStart());
-        SourceLocation el(arg->getLocEnd());
-        SourceLocation stop = clang::Lexer::getLocForEndOfToken(el, 0, *SM, DefaultLangOptions);
-        std::string outs(SM->getCharacterData(sl), SM->getCharacterData(stop) - SM->getCharacterData(sl));
-        llvm::outs() << outs.c_str() << "\n";
-        repName += " " + outs + ",";
-      }
-      repName.pop_back();
-      repName += ")";
-      size_t length = SM->getCharacterData(clang::Lexer::getLocForEndOfToken(launchKernel->getLocEnd(), 0, *SM, DefaultLangOptions)) -
-        SM->getCharacterData(launchKernel->getLocStart());
-      Replacement Rep(*SM, launchKernel->getLocStart(), length, repName);
-      Replace->insert(Rep);
-	  }
-
-	  if (const MemberExpr * threadIdx = Result.Nodes.getNodeAs<clang::MemberExpr>("cudaBuiltin"))
-	  {
-		  if (const OpaqueValueExpr * refBase = dyn_cast<OpaqueValueExpr>(threadIdx->getBase())) {
-        if (const DeclRefExpr * declRef = dyn_cast<DeclRefExpr>(refBase->getSourceExpr())) {
-          std::string name = declRef->getDecl()->getNameAsString();
-          std::string memberName = threadIdx->getMemberDecl()->getNameAsString();
-          size_t pos = memberName.find_first_not_of("__fetch_builtin_");
-          memberName = memberName.substr(pos, memberName.length() - pos);
-          name += "." + memberName;
-     		  std::string repName = N.cuda2hipRename[name];
-          SourceLocation sl = threadIdx->getLocStart();
-          Replacement Rep(*SM, SM->isMacroArgExpansion(sl) ?
-          SM->getImmediateSpellingLoc(sl) : sl, name.length(), repName);
-			    Replace->insert(Rep);
-        }
-		  }
-	  }
-
-    if (const DeclRefExpr * cudaEnumConstantRef = Result.Nodes.getNodeAs<clang::DeclRefExpr>("cudaEnumConstantRef"))
-    {
-      std::string name = cudaEnumConstantRef->getDecl()->getNameAsString();
-      std::string repName = N.cuda2hipRename[name];
-      SourceLocation sl = cudaEnumConstantRef->getLocStart();
-      Replacement Rep(*SM, SM->isMacroArgExpansion(sl) ?
-        SM->getImmediateSpellingLoc(sl) : sl, name.length(), repName);
-      Replace->insert(Rep);
-    }
-
-    if (const VarDecl * cudaEnumConstantDecl = Result.Nodes.getNodeAs<clang::VarDecl>("cudaEnumConstantDecl"))
-    {
-      std::string name = cudaEnumConstantDecl->getType()->getAsTagDecl()->getNameAsString();
-      std::string repName = N.cuda2hipRename[name];
-      SourceLocation sl = cudaEnumConstantDecl->getLocStart();
-      Replacement Rep(*SM, SM->isMacroArgExpansion(sl) ?
-        SM->getImmediateSpellingLoc(sl) : sl, name.length(), repName);
-      Replace->insert(Rep);
-    }
-
-    if (const VarDecl * cudaStructVar = Result.Nodes.getNodeAs<clang::VarDecl>("cudaStructVar"))
-    {
-      std::string name = 
-        cudaStructVar->getType()->getAsStructureType()->getDecl()->getNameAsString();
-      std::string repName = N.cuda2hipRename[name];
-      SourceLocation sl = cudaStructVar->getLocStart();
-      Replacement Rep(*SM, SM->isMacroArgExpansion(sl) ?
-        SM->getImmediateSpellingLoc(sl) : sl, name.length(), repName);
-      Replace->insert(Rep);
-    }
-
-    if (const ParmVarDecl * cudaParamDecl = Result.Nodes.getNodeAs<clang::ParmVarDecl>("cudaParamDecl"))
-    {
-      QualType QT = cudaParamDecl->getOriginalType();
-      std::string name = QT.getAsString();
-      std::string repName = N.cuda2hipRename[name];
-      SourceLocation sl = cudaParamDecl->getLocStart();
-      Replacement Rep(*SM, SM->isMacroArgExpansion(sl) ?
-        SM->getImmediateSpellingLoc(sl) : sl, name.length(), repName);
-      Replace->insert(Rep);
-    }
-    if (const StringLiteral * stringLiteral = Result.Nodes.getNodeAs<clang::StringLiteral>("stringLiteral"))
-    {
+//===---- tools/extra/ToolTemplate.cpp - Template for refactoring tool ----===//
+//
+//                     The LLVM Compiler Infrastructure
+//
+// This file is distributed under the University of Illinois Open Source
+// License. See LICENSE.TXT for details.
+//
+//===----------------------------------------------------------------------===//
+//
+//  This file implements an empty refactoring tool using the clang tooling.
+//  The goal is to lower the "barrier to entry" for writing refactoring tools.
+//
+//  Usage:
+//  tool-template <cmake-output-dir> <file1> <file2> ...
+//
+//  Where <cmake-output-dir> is a CMake build directory in which a file named
+//  compile_commands.json exists (enable -DCMAKE_EXPORT_COMPILE_COMMANDS in
+//  CMake to get this output).
+//
+//  <file1> ... specify the paths of files in the CMake source tree. This path
+//  is looked up in the compile command database. If the path of a file is
+//  absolute, it needs to point into CMake's source tree. If the path is
+//  relative, the current working directory needs to be in the CMake source
+//  tree and the file must be in a subdirectory of the current working
+//  directory. "./" prefixes in the relative files will be automatically
+//  removed, but the rest of a relative path must be a suffix of a path in
+//  the compile command line database.
+//
+//  For example, to use tool-template on all files in a subtree of the
+//  source tree, use:
+//
+//    /path/in/subtree $ find . -name '*.cpp'|
+//        xargs tool-template /path/to/build
+//
+//===----------------------------------------------------------------------===//
+
+#include "clang/ASTMatchers/ASTMatchers.h"
+#include "clang/ASTMatchers/ASTMatchFinder.h"
+#include "clang/Basic/SourceManager.h"
+#include "clang/Frontend/FrontendActions.h"
+#include "clang/Lex/Lexer.h"
+#include "clang/Tooling/CommonOptionsParser.h"
+#include "clang/Tooling/Refactoring.h"
+#include "clang/Tooling/Tooling.h"
+#include "llvm/Support/CommandLine.h"
+#include "llvm/Support/MemoryBuffer.h"
+#include "llvm/Support/Signals.h"
+#include "llvm/Support/Debug.h"
+#include "clang/Frontend/TextDiagnosticPrinter.h"
+#include "clang/Rewrite/Core/Rewriter.h"
+#include "clang/Lex/MacroInfo.h"
+#include "clang/Frontend/CompilerInstance.h"
+#include "clang/Lex/Preprocessor.h"
+#include "clang/Lex/PPCallbacks.h"
+
+#include <fstream>
+#include <cstdio>
+
+using namespace clang;
+using namespace clang::ast_matchers;
+using namespace clang::tooling;
+using namespace llvm;
+
+#define DEBUG_TYPE "cuda2hip"
+
+namespace {
+  struct hipName {
+  hipName() {
+      // defines
+      cuda2hipRename["__CUDACC__"] = "__HIPCC__";
+
+      // includes
+      cuda2hipRename["cuda_runtime.h"] = "hip_runtime.h";
+      cuda2hipRename["cuda_runtime_api.h"] = "hip_runtime_api.h";
+
+      // Error codes and return types:
+      cuda2hipRename["cudaError_t"] = "hipError_t";
+      cuda2hipRename["cudaError"] = "hipError";
+      cuda2hipRename["cudaSuccess"] = "hipSuccess";
+
+      cuda2hipRename["cudaErrorUnknown"] = "hipErrorUnknown";
+      cuda2hipRename["cudaErrorMemoryAllocation"] = "hipErrorMemoryAllocation";
+      cuda2hipRename["cudaErrorMemoryFree"] = "hipErrorMemoryFree";
+      cuda2hipRename["cudaErrorUnknownSymbol"] = "hipErrorUnknownSymbol";
+      cuda2hipRename["cudaErrorOutOfResources"] = "hipErrorOutOfResources";
+      cuda2hipRename["cudaErrorInvalidValue"] = "hipErrorInvalidValue";
+      cuda2hipRename["cudaErrorInvalidResourceHandle"] = "hipErrorInvalidResourceHandle";
+      cuda2hipRename["cudaErrorInvalidDevice"] = "hipErrorInvalidDevice";
+      cuda2hipRename["cudaErrorNoDevice"] = "hipErrorNoDevice";
+      cuda2hipRename["cudaErrorNotReady"] = "hipErrorNotReady";
+      cuda2hipRename["cudaErrorUnknown"] = "hipErrorUnknown";
+
+      // error APIs:
+      cuda2hipRename["cudaGetLastError"] = "hipGetLastError";
+      cuda2hipRename["cudaPeekAtLastError"] = "hipPeekAtLastError";
+      cuda2hipRename["cudaGetErrorName"] = "hipGetErrorName";
+      cuda2hipRename["cudaGetErrorString"] = "hipGetErrorString";
+
+      // Memcpy
+      cuda2hipRename["cudaMemcpy"] = "hipMemcpy";
+      cuda2hipRename["cudaMemcpyHostToHost"] = "hipMemcpyHostToHost";
+      cuda2hipRename["cudaMemcpyHostToDevice"] = "hipMemcpyHostToDevice";
+      cuda2hipRename["cudaMemcpyDeviceToHost"] = "hipMemcpyDeviceToHost";
+      cuda2hipRename["cudaMemcpyDeviceToDevice"] = "hipMemcpyDeviceToDevice";
+      cuda2hipRename["cudaMemcpyDefault"] = "hipMemcpyDefault";
+      cuda2hipRename["cudaMemcpyToSymbol"] = "hipMemcpyToSymbol";
+      cuda2hipRename["cudaMemset"] = "hipMemset";
+      cuda2hipRename["cudaMemsetAsync"] = "hipMemsetAsync";
+      cuda2hipRename["cudaMemcpyAsync"] = "hipMemcpyAsync";
+      cuda2hipRename["cudaMemGetInfo"] = "hipMemGetInfo";
+      cuda2hipRename["cudaMemcpyKind"] = "hipMemcpyKind";
+
+      // Memory management :
+      cuda2hipRename["cudaMalloc"] = "hipMalloc";
+      cuda2hipRename["cudaMallocHost"] = "hipMallocHost";
+      cuda2hipRename["cudaFree"] = "hipFree";
+      cuda2hipRename["cudaFreeHost"] = "hipFreeHost";
+
+      // Coordinate Indexing and Dimensions:
+      cuda2hipRename["threadIdx.x"] = "hipThreadIdx_x";
+      cuda2hipRename["threadIdx.y"] = "hipThreadIdx_y";
+      cuda2hipRename["threadIdx.z"] = "hipThreadIdx_z";
+
+      cuda2hipRename["blockIdx.x"] = "hipBlockIdx_x";
+      cuda2hipRename["blockIdx.y"] = "hipBlockIdx_y";
+      cuda2hipRename["blockIdx.z"] = "hipBlockIdx_z";
+
+      cuda2hipRename["blockDim.x"] = "hipBlockDim_x";
+      cuda2hipRename["blockDim.y"] = "hipBlockDim_y";
+      cuda2hipRename["blockDim.z"] = "hipBlockDim_z";
+
+      cuda2hipRename["gridDim.x"] = "hipGridDim_x";
+      cuda2hipRename["gridDim.y"] = "hipGridDim_y";
+      cuda2hipRename["gridDim.z"] = "hipGridDim_z";
+
+      cuda2hipRename["blockIdx.x"] = "hipBlockIdx_x";
+      cuda2hipRename["blockIdx.y"] = "hipBlockIdx_y";
+      cuda2hipRename["blockIdx.z"] = "hipBlockIdx_z";
+
+      cuda2hipRename["blockDim.x"] = "hipBlockDim_x";
+      cuda2hipRename["blockDim.y"] = "hipBlockDim_y";
+      cuda2hipRename["blockDim.z"] = "hipBlockDim_z";
+
+      cuda2hipRename["gridDim.x"] = "hipGridDim_x";
+      cuda2hipRename["gridDim.y"] = "hipGridDim_y";
+      cuda2hipRename["gridDim.z"] = "hipGridDim_z";
+
+
+      cuda2hipRename["warpSize"] = "hipWarpSize";
+
+      // Events 
+      cuda2hipRename["cudaEvent_t"] = "hipEvent_t";
+      cuda2hipRename["cudaEventCreate"] = "hipEventCreate";
+      cuda2hipRename["cudaEventCreateWithFlags"] = "hipEventCreateWithFlags";
+      cuda2hipRename["cudaEventDestroy"] = "hipEventDestroy";
+      cuda2hipRename["cudaEventRecord"] = "hipEventRecord";
+      cuda2hipRename["cudaEventElapsedTime"] = "hipEventElapsedTime";
+      cuda2hipRename["cudaEventSynchronize"] = "hipEventSynchronize";
+
+      // Streams
+      cuda2hipRename["cudaStream_t"] = "hipStream_t";
+      cuda2hipRename["cudaStreamCreate"] = "hipStreamCreate";
+      cuda2hipRename["cudaStreamCreateWithFlags"] = "hipStreamCreateWithFlags";
+      cuda2hipRename["cudaStreamDestroy"] = "hipStreamDestroy";
+      cuda2hipRename["cudaStreamWaitEvent"] = "hipStreamWaitEven";
+      cuda2hipRename["cudaStreamSynchronize"] = "hipStreamSynchronize";
+      cuda2hipRename["cudaStreamDefault"] = "hipStreamDefault";
+      cuda2hipRename["cudaStreamNonBlocking"] = "hipStreamNonBlocking";
+
+      // Other synchronization 
+      cuda2hipRename["cudaDeviceSynchronize"] = "hipDeviceSynchronize";
+      cuda2hipRename["cudaThreadSynchronize"] = "hipDeviceSynchronize";  // translate deprecated cudaThreadSynchronize
+      cuda2hipRename["cudaDeviceReset"] = "hipDeviceReset";
+      cuda2hipRename["cudaThreadExit"] = "hipDeviceReset";               // translate deprecated cudaThreadExit
+      cuda2hipRename["cudaSetDevice"] = "hipSetDevice";
+      cuda2hipRename["cudaGetDevice"] = "hipGetDevice";
+
+      // Device 
+      cuda2hipRename["cudaDeviceProp"] = "hipDeviceProp_t";
+      cuda2hipRename["cudaGetDeviceProperties"] = "hipDeviceGetProperties";
+
+      // Cache config
+      cuda2hipRename["cudaDeviceSetCacheConfig"] = "hipDeviceSetCacheConfig";
+      cuda2hipRename["cudaThreadSetCacheConfig"] = "hipDeviceSetCacheConfig"; // translate deprecated
+      cuda2hipRename["cudaDeviceGetCacheConfig"] = "hipDeviceGetCacheConfig";
+      cuda2hipRename["cudaThreadGetCacheConfig"] = "hipDeviceGetCacheConfig"; // translate deprecated
+      cuda2hipRename["cudaFuncCache"] = "hipFuncCache";
+      cuda2hipRename["cudaFuncCachePreferNone"] = "hipFuncCachePreferNone";
+      cuda2hipRename["cudaFuncCachePreferShared"] = "hipFuncCachePreferShared";
+      cuda2hipRename["cudaFuncCachePreferL1"] = "hipFuncCachePreferL1";
+      cuda2hipRename["cudaFuncCachePreferEqual"] = "hipFuncCachePreferEqual";
+      // function
+      cuda2hipRename["cudaFuncSetCacheConfig"] = "hipFuncSetCacheConfig";
+
+      cuda2hipRename["cudaDriverGetVersion"] = "hipDriverGetVersion";
+
+      // Peer2Peer
+      cuda2hipRename["cudaDeviceCanAccessPeer"] = "hipDeviceCanAccessPeer";
+      cuda2hipRename["cudaDeviceDisablePeerAccess"] = "hipDeviceDisablePeerAccess";
+      cuda2hipRename["cudaDeviceEnablePeerAccess"] = "hipDeviceEnablePeerAccess";
+      cuda2hipRename["cudaMemcpyPeerAsync"] = "hipMemcpyPeerAsync";
+      cuda2hipRename["cudaMemcpyPeer"] = "hipMemcpyPeer";
+
+      // Shared mem:
+      cuda2hipRename["cudaDeviceSetSharedMemConfig"] = "hipDeviceSetSharedMemConfig";
+      cuda2hipRename["cudaThreadSetSharedMemConfig"] = "hipDeviceSetSharedMemConfig"; // translate deprecated
+      cuda2hipRename["cudaDeviceGetSharedMemConfig"] = "hipDeviceGetSharedMemConfig";
+      cuda2hipRename["cudaThreadGetSharedMemConfig"] = "hipDeviceGetSharedMemConfig";  // translate deprecated
+      cuda2hipRename["cudaSharedMemConfig"] = "hipSharedMemConfig";
+      cuda2hipRename["cudaSharedMemBankSizeDefault"] = "hipSharedMemBankSizeDefault";
+      cuda2hipRename["cudaSharedMemBankSizeFourByte"] = "hipSharedMemBankSizeFourByte";
+      cuda2hipRename["cudaSharedMemBankSizeEightByte"] = "hipSharedMemBankSizeEightByte";
+
+      cuda2hipRename["cudaGetDeviceCount"] = "hipGetDeviceCount";
+
+      // Profiler
+      //cuda2hipRename["cudaProfilerInitialize"] = "hipProfilerInitialize";  // see if these are called anywhere.
+      cuda2hipRename["cudaProfilerStart"] = "hipProfilerStart";
+      cuda2hipRename["cudaProfilerStop"] = "hipProfilerStop";
+
+      cuda2hipRename["cudaChannelFormatDesc"] = "hipChannelFormatDesc";
+      cuda2hipRename["cudaFilterModePoint"] = "hipFilterModePoint";
+      cuda2hipRename["cudaReadModeElementType"] = "hipReadModeElementType";
+
+      cuda2hipRename["cudaCreateChannelDesc"] = "hipCreateChannelDesc";
+      cuda2hipRename["cudaBindTexture"] = "hipBindTexture";
+      cuda2hipRename["cudaUnbindTexture"] = "hipUnbindTexture";
+    }
+    DenseMap<StringRef, StringRef> cuda2hipRename;
+  };
+
+  struct HipifyPPCallbacks : public PPCallbacks, public SourceFileCallbacks {
+    HipifyPPCallbacks(Replacements * R)
+      : SeenEnd(false), _sm(nullptr), Replace(R)
+    {
+    }
+
+    virtual bool handleBeginSource(CompilerInstance &CI, StringRef Filename) override
+    {
+      Preprocessor &PP = CI.getPreprocessor();
+      SourceManager & SM = CI.getSourceManager();
+      setSourceManager(&SM);
+      PP.addPPCallbacks(std::unique_ptr<HipifyPPCallbacks>(this));
+      PP.Retain();
+      return true;
+    }
+
+    virtual void InclusionDirective(
+      SourceLocation hash_loc,
+      const Token &include_token,
+      StringRef file_name,
+      bool is_angled,
+      CharSourceRange filename_range,
+      const FileEntry *file,
+      StringRef search_path,
+      StringRef relative_path,
+      const clang::Module *imported) override
+    {
+      if (_sm->isWrittenInMainFile(hash_loc)) {
+        if (is_angled) {
+          if (N.cuda2hipRename.count(file_name)) {
+            std::string repName = N.cuda2hipRename[file_name];
+            llvm::errs() << "\nInclude file found: " << file_name << "\n";
+            llvm::errs() << "\nSourceLocation:"; filename_range.getBegin().dump(*_sm);
+            llvm::errs() << "\nWill be replaced with " << repName << "\n";
+            SourceLocation sl = filename_range.getBegin();
+            SourceLocation sle = filename_range.getEnd();
+            const char* B = _sm->getCharacterData(sl);
+            const char* E = _sm->getCharacterData(sle);
+            repName = "<" + repName + ">";
+            Replacement Rep(*_sm, sl, E - B, repName);
+            Replace->insert(Rep);
+          }
+        }
+      }
+    }
+
+    virtual void MacroDefined(const Token &MacroNameTok,
+      const MacroDirective *MD) override
+    {
+      if (_sm->isWrittenInMainFile(MD->getLocation()) &&
+          MD->getKind() == MacroDirective::MD_Define)
+      {
+        for (auto T : MD->getMacroInfo()->tokens())
+        {
+          if (T.isAnyIdentifier()) {
+            StringRef name = T.getIdentifierInfo()->getName();
+            if (N.cuda2hipRename.count(name)) {
+              StringRef repName = N.cuda2hipRename[name];
+              llvm::errs() << "\nIdentifier " << name
+              << " found in definition of macro " << MacroNameTok.getIdentifierInfo()->getName() << "\n";
+              llvm::errs() << "\nwill be replaced with: " << repName << "\n";
+              SourceLocation sl = T.getLocation();
+              llvm::errs() << "\nSourceLocation: ";sl.dump(*_sm);
+              llvm::errs() << "\n";
+              Replacement Rep(*_sm, sl, name.size(), repName);
+              Replace->insert(Rep);
+            }
+          }
+        }
+      }
+    }
+
+    void EndOfMainFile() override 
+    { 
+   
+    }
+    
+    bool SeenEnd;
+    void setSourceManager(SourceManager * sm) { _sm = sm; }
+
+    private:
+
+    SourceManager * _sm;
+    Replacements * Replace;
+    struct hipName N;
+  };
+
+class Cuda2HipCallback : public MatchFinder::MatchCallback {
+ public:
+   Cuda2HipCallback(Replacements *Replace) : Replace(Replace) {}
+
+  void run(const MatchFinder::MatchResult &Result) override {
+
+    SourceManager * SM = Result.SourceManager;
+
+	  if (const CallExpr * call = Result.Nodes.getNodeAs<clang::CallExpr>("cudaCall"))
+	  {
+		  const FunctionDecl * funcDcl = call->getDirectCallee();
+		  std::string name = funcDcl->getDeclName().getAsString();
+		  if (N.cuda2hipRename.count(name)) {
+			  std::string repName = N.cuda2hipRename[name];
+        SourceLocation sl = call->getLocStart();
+			  Replacement Rep(*SM, SM->isMacroArgExpansion(sl) ?
+         SM->getImmediateSpellingLoc(sl) : sl, name.length(), repName);
+			  Replace->insert(Rep);
+		  }
+	  }
+
+	  if (const CUDAKernelCallExpr * launchKernel = Result.Nodes.getNodeAs<clang::CUDAKernelCallExpr>("cudaLaunchKernel"))
+	  {
+      LangOptions DefaultLangOptions;
+
+		  const FunctionDecl * kernelDecl = launchKernel->getDirectCallee();
+
+      const ParmVarDecl * pvdFirst = kernelDecl->getParamDecl(0);
+      const ParmVarDecl * pvdLast = kernelDecl->getParamDecl(kernelDecl->getNumParams()-1);
+      SourceLocation kernelArgListStart(pvdFirst->getLocStart());
+      SourceLocation kernelArgListEnd(pvdLast->getLocEnd());
+      SourceLocation stop = clang::Lexer::getLocForEndOfToken(kernelArgListEnd, 0, *SM, DefaultLangOptions);
+      size_t replacementLength = SM->getCharacterData(stop) - SM->getCharacterData(kernelArgListStart);
+      std::string outs(SM->getCharacterData(kernelArgListStart), replacementLength);
+      llvm::outs() << "initial paramlist: " << outs.c_str() << "\n";
+      outs = "hipLaunchParm lp, " + outs;
+      llvm::outs() << "new paramlist: " << outs.c_str() << "\n";
+      Replacement Rep0(*(Result.SourceManager), kernelArgListStart, replacementLength, outs);
+      Replace->insert(Rep0);
+
+
+      std::string name = kernelDecl->getDeclName().getAsString();
+      std::string repName = "hipLaunchKernel(HIP_KERNEL_NAME(" + name + "), ";
+      
+
+      const CallExpr * config = launchKernel->getConfig();
+      llvm::outs() << "\nKernel config arguments:\n";
+      for (unsigned argno = 0; argno < config->getNumArgs(); argno++)
+      {
+        const Expr * arg = config->getArg(argno);
+        if (!isa<CXXDefaultArgExpr>(arg)) {
+          std::string typeCtor = "";
+          const ParmVarDecl * pvd = config->getDirectCallee()->getParamDecl(argno);
+          
+          SourceLocation sl(arg->getLocStart());
+          SourceLocation el(arg->getLocEnd());
+          SourceLocation stop = clang::Lexer::getLocForEndOfToken(el, 0, *SM, DefaultLangOptions);
+          std::string outs(SM->getCharacterData(sl), SM->getCharacterData(stop) - SM->getCharacterData(sl));
+          llvm::outs() << "args[ " << argno << "]" << outs.c_str() << " <" << pvd->getType().getAsString() << ">\n";
+          if (pvd->getType().getAsString().compare("dim3") == 0)
+            repName += " dim3(" + outs + "),";
+          else
+            repName += " " + outs + ",";
+        } else
+          repName += " 0,";
+      }
+ 
+      for (unsigned argno = 0; argno < launchKernel->getNumArgs(); argno++)
+      {
+        const Expr * arg = launchKernel->getArg(argno);
+        SourceLocation sl(arg->getLocStart());
+        SourceLocation el(arg->getLocEnd());
+        SourceLocation stop = clang::Lexer::getLocForEndOfToken(el, 0, *SM, DefaultLangOptions);
+        std::string outs(SM->getCharacterData(sl), SM->getCharacterData(stop) - SM->getCharacterData(sl));
+        llvm::outs() << outs.c_str() << "\n";
+        repName += " " + outs + ",";
+      }
+      repName.pop_back();
+      repName += ")";
+      size_t length = SM->getCharacterData(clang::Lexer::getLocForEndOfToken(launchKernel->getLocEnd(), 0, *SM, DefaultLangOptions)) -
+        SM->getCharacterData(launchKernel->getLocStart());
+      Replacement Rep(*SM, launchKernel->getLocStart(), length, repName);
+      Replace->insert(Rep);
+	  }
+
+	  if (const MemberExpr * threadIdx = Result.Nodes.getNodeAs<clang::MemberExpr>("cudaBuiltin"))
+	  {
+		  if (const OpaqueValueExpr * refBase = dyn_cast<OpaqueValueExpr>(threadIdx->getBase())) {
+        if (const DeclRefExpr * declRef = dyn_cast<DeclRefExpr>(refBase->getSourceExpr())) {
+          std::string name = declRef->getDecl()->getNameAsString();
+          std::string memberName = threadIdx->getMemberDecl()->getNameAsString();
+          size_t pos = memberName.find_first_not_of("__fetch_builtin_");
+          memberName = memberName.substr(pos, memberName.length() - pos);
+          name += "." + memberName;
+     		  std::string repName = N.cuda2hipRename[name];
+          SourceLocation sl = threadIdx->getLocStart();
+          Replacement Rep(*SM, SM->isMacroArgExpansion(sl) ?
+          SM->getImmediateSpellingLoc(sl) : sl, name.length(), repName);
+			    Replace->insert(Rep);
+        }
+		  }
+	  }
+
+    if (const DeclRefExpr * cudaEnumConstantRef = Result.Nodes.getNodeAs<clang::DeclRefExpr>("cudaEnumConstantRef"))
+    {
+      std::string name = cudaEnumConstantRef->getDecl()->getNameAsString();
+      std::string repName = N.cuda2hipRename[name];
+      SourceLocation sl = cudaEnumConstantRef->getLocStart();
+      Replacement Rep(*SM, SM->isMacroArgExpansion(sl) ?
+        SM->getImmediateSpellingLoc(sl) : sl, name.length(), repName);
+      Replace->insert(Rep);
+    }
+
+    if (const VarDecl * cudaEnumConstantDecl = Result.Nodes.getNodeAs<clang::VarDecl>("cudaEnumConstantDecl"))
+    {
+      std::string name = cudaEnumConstantDecl->getType()->getAsTagDecl()->getNameAsString();
+      std::string repName = N.cuda2hipRename[name];
+      SourceLocation sl = cudaEnumConstantDecl->getLocStart();
+      Replacement Rep(*SM, SM->isMacroArgExpansion(sl) ?
+        SM->getImmediateSpellingLoc(sl) : sl, name.length(), repName);
+      Replace->insert(Rep);
+    }
+
+    if (const VarDecl * cudaStructVar = Result.Nodes.getNodeAs<clang::VarDecl>("cudaStructVar"))
+    {
+      std::string name = 
+        cudaStructVar->getType()->getAsStructureType()->getDecl()->getNameAsString();
+      std::string repName = N.cuda2hipRename[name];
+      SourceLocation sl = cudaStructVar->getLocStart();
+      Replacement Rep(*SM, SM->isMacroArgExpansion(sl) ?
+        SM->getImmediateSpellingLoc(sl) : sl, name.length(), repName);
+      Replace->insert(Rep);
+    }
+
+    if (const ParmVarDecl * cudaParamDecl = Result.Nodes.getNodeAs<clang::ParmVarDecl>("cudaParamDecl"))
+    {
+      QualType QT = cudaParamDecl->getOriginalType();
+      std::string name = QT.getAsString();
+      std::string repName = N.cuda2hipRename[name];
+      SourceLocation sl = cudaParamDecl->getLocStart();
+      Replacement Rep(*SM, SM->isMacroArgExpansion(sl) ?
+        SM->getImmediateSpellingLoc(sl) : sl, name.length(), repName);
+      Replace->insert(Rep);
+    }
+    if (const StringLiteral * stringLiteral = Result.Nodes.getNodeAs<clang::StringLiteral>("stringLiteral"))
+    {
       StringRef s = stringLiteral->getString();
       
       std::pair<StringRef, StringRef> split = s.split("cuda");
@@ -485,106 +485,102 @@
         split = name_pair.second.split("cuda");
         cuda = split.second;
       }
-    }
-  }
-
- private:
-  Replacements *Replace;
-  struct hipName N;
-};
-
-} // end anonymous namespace
-
-// Set up the command line options
-static cl::extrahelp CommonHelp(CommonOptionsParser::HelpMessage);
-static cl::OptionCategory ToolTemplateCategory("CUDA to HIP source translator options");
-
-int main(int argc, const char **argv) {
-
-  llvm::sys::PrintStackTraceOnErrorSignal();
-
-  int Result;
-  
-  CommonOptionsParser OptionsParser(argc, argv, ToolTemplateCategory);
-  std::vector<std::string> savedSources;
-  for (auto I : OptionsParser.getSourcePathList())
-  {
-    size_t pos = I.find(".cu");
-    if (pos != std::string::npos)
-    {
-      std::string dst = I.substr(0, pos) + ".hip.cu";
-      std::ifstream source(I, std::ios::binary);
-      std::ofstream dest(dst, std::ios::binary);
-      dest << source.rdbuf();
-      source.close();
-      dest.close();
-      savedSources.push_back(dst);
-    }
-  }
-
-  RefactoringTool Tool(OptionsParser.getCompilations(), savedSources);
-  ast_matchers::MatchFinder Finder;
-  Cuda2HipCallback Callback(&Tool.getReplacements());
-  HipifyPPCallbacks PPCallbacks(&Tool.getReplacements());
-  Finder.addMatcher(callExpr(isExpansionInMainFile(), callee(functionDecl(matchesName("cuda.*")))).bind("cudaCall"), &Callback);
-  Finder.addMatcher(cudaKernelCallExpr().bind("cudaLaunchKernel"), &Callback);
-  Finder.addMatcher(memberExpr(isExpansionInMainFile(), hasObjectExpression(hasType(cxxRecordDecl(matchesName("__cuda_builtin_"))))).bind("cudaBuiltin"), &Callback);
-  Finder.addMatcher(declRefExpr(isExpansionInMainFile(), to(enumConstantDecl(matchesName("cuda.*")))).bind("cudaEnumConstantRef"), &Callback);
-  Finder.addMatcher(varDecl(isExpansionInMainFile(), hasType(enumDecl(matchesName("cuda.*")))).bind("cudaEnumConstantDecl"), &Callback);
-  Finder.addMatcher(varDecl(isExpansionInMainFile(), hasType(cxxRecordDecl(matchesName("cuda.*")))).bind("cudaStructVar"), &Callback);
-<<<<<<< HEAD
+    }
+  }
+
+ private:
+  Replacements *Replace;
+  struct hipName N;
+};
+
+} // end anonymous namespace
+
+// Set up the command line options
+static cl::extrahelp CommonHelp(CommonOptionsParser::HelpMessage);
+static cl::OptionCategory ToolTemplateCategory("CUDA to HIP source translator options");
+
+int main(int argc, const char **argv) {
+
+  llvm::sys::PrintStackTraceOnErrorSignal();
+
+  int Result;
+  
+  CommonOptionsParser OptionsParser(argc, argv, ToolTemplateCategory);
+  std::vector<std::string> savedSources;
+  for (auto I : OptionsParser.getSourcePathList())
+  {
+    size_t pos = I.find(".cu");
+    if (pos != std::string::npos)
+    {
+      std::string dst = I.substr(0, pos) + ".hip.cu";
+      std::ifstream source(I, std::ios::binary);
+      std::ofstream dest(dst, std::ios::binary);
+      dest << source.rdbuf();
+      source.close();
+      dest.close();
+      savedSources.push_back(dst);
+    }
+  }
+
+  RefactoringTool Tool(OptionsParser.getCompilations(), savedSources);
+  ast_matchers::MatchFinder Finder;
+  Cuda2HipCallback Callback(&Tool.getReplacements());
+  HipifyPPCallbacks PPCallbacks(&Tool.getReplacements());
+  Finder.addMatcher(callExpr(isExpansionInMainFile(), callee(functionDecl(matchesName("cuda.*")))).bind("cudaCall"), &Callback);
+  Finder.addMatcher(cudaKernelCallExpr().bind("cudaLaunchKernel"), &Callback);
+  Finder.addMatcher(memberExpr(isExpansionInMainFile(), hasObjectExpression(hasType(cxxRecordDecl(matchesName("__cuda_builtin_"))))).bind("cudaBuiltin"), &Callback);
+  Finder.addMatcher(declRefExpr(isExpansionInMainFile(), to(enumConstantDecl(matchesName("cuda.*")))).bind("cudaEnumConstantRef"), &Callback);
+  Finder.addMatcher(varDecl(isExpansionInMainFile(), hasType(enumDecl(matchesName("cuda.*")))).bind("cudaEnumConstantDecl"), &Callback);
+  Finder.addMatcher(varDecl(isExpansionInMainFile(), hasType(cxxRecordDecl(matchesName("cuda.*")))).bind("cudaStructVar"), &Callback);
   Finder.addMatcher(parmVarDecl(isExpansionInMainFile(), hasType(namedDecl(matchesName("cuda.*")))).bind("cudaParamDecl"), &Callback);
-  Finder.addMatcher(stringLiteral().bind("stringLiteral"), &Callback);
-=======
-  Finder.addMatcher(parmVarDecl(isExpansionInMainFile(), hasType(namedDecl(matchesName("cuda.*")))).bind("cudaParamDecl"), &Callback);
->>>>>>> f3dfd07f
-
-  auto action = newFrontendActionFactory(&Finder, &PPCallbacks);
-
-  std::vector<const char *> compilationStages;
-  compilationStages.push_back("--cuda-host-only");
-  compilationStages.push_back("--cuda-device-only");
-
-  for (auto Stage : compilationStages)
-  {
-    Tool.appendArgumentsAdjuster(combineAdjusters(
-       getInsertArgumentAdjuster(Stage, ArgumentInsertPosition::BEGIN),
-       getClangSyntaxOnlyAdjuster()));
-
-    Result = Tool.run(action.get());
-
-	  Tool.clearArgumentsAdjusters();
-  }
-  
-  LangOptions DefaultLangOptions;
-  IntrusiveRefCntPtr<DiagnosticOptions> DiagOpts = new DiagnosticOptions();
-  TextDiagnosticPrinter DiagnosticPrinter(llvm::errs(), &*DiagOpts);
-  DiagnosticsEngine Diagnostics(
-    IntrusiveRefCntPtr<DiagnosticIDs>(new DiagnosticIDs()),
-    &*DiagOpts, &DiagnosticPrinter, false);
-  SourceManager Sources(Diagnostics, Tool.getFiles());
-
-  llvm::outs() << "Replacements collected by the tool:\n";
-  for (auto &r : Tool.getReplacements()) {
-    llvm::outs() << r.toString() << "\n";
-  }
-
-  Rewriter Rewrite(Sources, DefaultLangOptions);
-
-  if (!Tool.applyAllReplacements(Rewrite)) {
-    llvm::errs() << "Skipped some replacements.\n";
-  }
-
-  Result = Rewrite.overwriteChangedFiles();
-
-
-  for (auto I : savedSources)
-  {
-	  size_t pos = I.find(".cu");
-	  if (pos != std::string::npos)
-	  {
-		  rename(I.c_str(), I.substr(0, pos).c_str());
-	  }
-  }
-  return Result;
-}
+  Finder.addMatcher(stringLiteral().bind("stringLiteral"), &Callback);
+
+  auto action = newFrontendActionFactory(&Finder, &PPCallbacks);
+
+  std::vector<const char *> compilationStages;
+  compilationStages.push_back("--cuda-host-only");
+  compilationStages.push_back("--cuda-device-only");
+
+  for (auto Stage : compilationStages)
+  {
+    Tool.appendArgumentsAdjuster(combineAdjusters(
+       getInsertArgumentAdjuster(Stage, ArgumentInsertPosition::BEGIN),
+       getClangSyntaxOnlyAdjuster()));
+
+    Result = Tool.run(action.get());
+
+	  Tool.clearArgumentsAdjusters();
+  }
+  
+  LangOptions DefaultLangOptions;
+  IntrusiveRefCntPtr<DiagnosticOptions> DiagOpts = new DiagnosticOptions();
+  TextDiagnosticPrinter DiagnosticPrinter(llvm::errs(), &*DiagOpts);
+  DiagnosticsEngine Diagnostics(
+    IntrusiveRefCntPtr<DiagnosticIDs>(new DiagnosticIDs()),
+    &*DiagOpts, &DiagnosticPrinter, false);
+  SourceManager Sources(Diagnostics, Tool.getFiles());
+
+  llvm::outs() << "Replacements collected by the tool:\n";
+  for (auto &r : Tool.getReplacements()) {
+    llvm::outs() << r.toString() << "\n";
+  }
+
+  Rewriter Rewrite(Sources, DefaultLangOptions);
+
+  if (!Tool.applyAllReplacements(Rewrite)) {
+    llvm::errs() << "Skipped some replacements.\n";
+  }
+
+  Result = Rewrite.overwriteChangedFiles();
+
+
+  for (auto I : savedSources)
+  {
+	  size_t pos = I.find(".cu");
+	  if (pos != std::string::npos)
+	  {
+		  rename(I.c_str(), I.substr(0, pos).c_str());
+	  }
+  }
+  return Result;
+}