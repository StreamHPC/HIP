--- conflicted
+++ resolved
@@ -52,15 +52,9 @@
         int group_mem_bytes,
         hipStream_t stream)
     {
-<<<<<<< HEAD
-        if ((HIP_TRACE_API & (1 << TRACE_CMD)) ||
-            HIP_PROFILE_API ||
-            (COMPILE_HIP_DB && HIP_TRACE_API)) {
-=======
         if ((HIP_TRACE_API & (1 << TRACE_KCMD)) ||
             HIP_PROFILE_API ||
             (COMPILE_HIP_DB && (HIP_TRACE_API & (1<<TRACE_ALL)))) {
->>>>>>> fed03710
             std::stringstream os;
             os  << tls_tidInfo.tid() << "." << tls_tidInfo.apiSeqNum()
                 << " hipLaunchKernel '" << kernel_name << "'"
